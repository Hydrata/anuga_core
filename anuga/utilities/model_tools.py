"""
 FILE :  MODEL_BUILD_TOOLS_04.py
 DATE:  28/05/2013
 
 Last Change:  Can now define directories by using underscore _ 
 so mannings = 0_05



This script is meant to work with a set of standardised directories so that an ANUGA model script
can be kept extremely minimalist, this module provides functions that will semi-automate the population
of polygons and attributes to:

1. define MESH Refinement
2. define Variation in ROughness in the model
3. define the additional of buildings of various heights
4. define rainfall spatial variation via polygons

To ensure these functions operate it is important to use the
STANDARD_MODEL_CREATE_SCRIPT that will create a set of standardised directories to store model data

The concept is to populate this standard directory structure with the required 'csv' files 
describing the required polygons.

MESH REFINE
EG: c:\Model\Data\Mesh_Refine\10000 and c:\Model\Data\Mesh-Refine\1000
Contain the polygons that describe the mesh refine for triangles no larger 
than 10,000m2 and 1,000m2

BUILDINGS
Similarly buildings within numbered building directories will signify the building height
EG: c:\Model\Data\Buildings\8  and c:\Model\Data\Buildings\12
will contain polygons to describe buildings that are 8 and 12 metres high

ROUGHNESS
The directory structure will be based on identifying for example the roughness directory
under which numbered directories will signify the rougness value.
EG: c:\Model\Data\Roughness\100 and c:\Model\Data\Roughness\10
will contain polygons top describe surface roughness in the model of 0.100 and 0.010

RAINFALL
EG: c:\Model\Data\Rainfall_Polys\Gauge_name_01 and c:\Model\Data\Rainfall_Polys\Gauge_name_02
Will list the polygons that apply rainfall described by the raingauge files in the directory name
options: Either the directory Name is the Raingauge file name, or the Raingauge file (with extension tms) 
is located in the directory and associated with the polygons in the same directory.... or
the raingauge is kept in another directory under FORCEFUNC and there is a pointer to it ???

TO BE RESOLVED 

METHOD OF CALLING:
Identify the directory in which sub directories will appear that have names as numeric values

USAGE FOR REFINE (example):
mesh_refine_directory =join('POLYS','Cycleway')
mesh_refine_defined = get_REFINE_polygon_value_list(mesh_refine_directory) # Returns List of Polygons and Value from Directory Name
print 'Mesh Refine Definitions in Directory....'
print mesh_refine_defined
# Need to Reverse the Lists so that mesh Refine is applied from Coarse to Fine. As default directory read is from smallest to largest number....
mesh_refine_defined.reverse()
print 'Mesh Refine REVERSED HERE....'
#mesh_refine_reversed = mesh_refine_defined.reverse()
print mesh_refine_defined


buildings_directory =join('02POLYS','04_BLDGS')
buildings_defined = get_BUILDING_polygon_value_list(buildings_directory)

such that all polygons under a directory named 45, under directory:- 04_BLDGS  will be assigned a height of 4.5m

Need to add the following lines to Scripts:

<<<<<<< HEAD

=======
>>>>>>> 70de02ed
from anuga.utilities.model_tools import get_polygon_list_from_files
from anuga.utilities.model_tools import get_polygon_dictionary
from anuga.utilities.model_tools import get_REFINE_polygon_value_list
from anuga.utilities.model_tools import get_ROUGHNESS_polygon_value_list
from anuga.utilities.model_tools import get_BUILDING_polygon_value_list
"""
<<<<<<< HEAD
from __future__ import print_function

from past.builtins import execfile
from future.utils import raise_
=======

from past.builtins import execfile
>>>>>>> 70de02ed
import os
import glob
import numpy
from anuga.geometry.polygon import read_polygon
from anuga import Boyd_box_operator
from anuga import Boyd_pipe_operator
from anuga import Weir_orifice_trapezoid_operator
from anuga import Inlet_operator



# ---------------------------------------------------------------------------------------------------------

def get_polygon_from_single_file(Rfile):
    fid = open(Rfile)
    lines = fid.readlines()
    fid.close()
    polylist = []
    polygon = []
    polycount = 0
    for line in lines:
        fields = line.split(',')
        #print line
        if line in ('\n', '\r\n'): # Must be a blank Line....
            # Found a line without INcorrect data, assume this signifies the start of a new polygon
            polycount+=1
            #print 'Polygon '+str(polycount)
            polylist.append(polygon)
            #print polygon
            polygon =[]
        else:
            polygon.append([float(fields[0]), float(fields[1])])
    polylist.append(polygon)
    return polylist
# ---------------------------------------------------------------------------------------------------------



def get_polygons_from_Mid_Mif(Rfile):
    """Create List of Polygons from a Directory with a File containing Multiple-Polygons
       
       User ANUGA Model SCRIPT
       Purpose:
       CALLS:
       get_polygon_dictionary
    These lists can either be used as interior regions in mesh refinement or as input to Polygon_function
    """
    #print 'in get_polygon_from_Mid_Mif -line 126'
    fid = open(Rfile)
    lines = fid.readlines()
    fid.close()
    # Got the Multi Poly file now process
    polylist = []
    polygon = []
    check_pts_list=[]
    Poly_count=0
    Poly_line_count=0
    Points_in_Poly = 100
    total_lines_in_file= len(lines)
    #print "total number of lines in the Polygons FILE is: ",total_lines_in_file

# ==================================================== FOR LOOP ===========================        
    for i, line in enumerate(lines): 
        if line.strip().startswith('Region'):
            Poly_line_count=0
            check_pts_list=[]
            if Poly_count==0:
                pass
            else:
                polylist.append(polygon)
                #outfid.close()
                #print polygon
                polygon=[]
            Poly_count+=1
            # Create A poly File for each polygon defined in the Multi-Poly file
            #print 'Polygon #',Poly_count
            #poly_write_file="Poly_"+str(Poly_count)+".csv"
            #outfid = open(poly_write_file, 'w')
            #raw_input('Check Output... -line 155')  
            # Instead write to a List
        elif line.strip().startswith('    Pen'):
            pass
        elif line.strip().startswith('    Brush'):
            pass
        else:
            Poly_line_count+=1
            if Poly_line_count > 1 and Poly_line_count <= (Points_in_Poly+1) and Poly_count!=0:
                #print line, #Points_in_Poly,#Poly_line_count
                fields = line.split(' ')
                if line in check_pts_list and Poly_line_count != Points_in_Poly+1:   # Get rid of any doubled up points NOTE this gets rid of last line !!!
                    #print Poly_line_count, Points_in_Poly+1
                    pass
                else:
                    #outfid.write("%.3f,%.3f\n" % (float(fields[0]),float(fields[1])))
                    polygon.append([float(fields[0]),float(fields[1])])
                    check_pts_list.append(line)
            elif Poly_line_count==1 and Poly_count!=0:
                # read number of points in poly
                #print 'line=',line
                Points_in_Poly=int(line)
                #print 'Number Points in Poly =',Points_in_Poly
                #print polygon
                #raw_input('Check Poly...')
    #print 'End For Loop....-line178'
    polylist.append(polygon)
    #print polylist
    #outfid.close()          
    return polylist          

# ---------------------------------------------------------------------------------------------------------
def get_polygon_list_from_files(dir, verbose = False):
    """Read all polygons found in specified dir and return them in a list
       Called by:
       get_polygon_dictionary
       Purpose:
       To fill a list with all of the polygons read under a specified directory
       CALLS:
       anuga.utilities.polygon.read_polygon
    """
    
    #print 'Reading polygon files from ' + dir
    #print 'This will check the file for Multiple Polygons or read mutiple files with a single polygon per file...' # Need to read files with multiple polys also....
    polylist = []
    for filename in os.listdir(dir):
        Rfile = dir +'/'+filename
        
        
        if Rfile[-4:] == '.svn':  # wHAT DOES THIS DO ??
            continue
        if Rfile[-4:] == '.csv':
            #print 'CSV File'
            if verbose: print(Rfile)
            polylistcsv = get_polygon_from_single_file(Rfile)
            polylist = polylist+polylistcsv
        if Rfile[-4:] == '.mif':
            if verbose: print(Rfile)
            #print 'MIF File ...'
            #polys = get_polygons_from_Mid_Mif(Rfile)
            polylistmif=get_polygons_from_Mid_Mif(Rfile)
            polylist = polylist+polylistmif
        #print filename
        #print Rfile
        #raw_input('Hold check file...- line 211')
    #print polylist
    #raw_input('hold at polylist.. -line 213')
    return polylist

# ---------------------------------------------------------------------------------------------------------
def get_polygon_dictionary(dir):
    """Create dictionary of polygons with directory names 
       indicating associated attribute values 
       Called by:
       get_polygon_value_list
       Purpose:
       To Fill a Dictionary with sets of poygons and attribute, from a list of polygons 
       and using the directory name as the attribute
       For Example used to read Mesh Size Directory 1500, using all polygons in the directory
       to create mesh refinement to 1500m2
       CALLS:
       get_polygon_list_from_files
    """
    
    try:
        attribute_values = os.listdir(dir)  # Create the Attribute from the Directory Name
    except:
        msg = 'Directory %s was not found' % dir
        raise Exception(msg)
    D = {}   # Create Empty Dictionary
    for a in attribute_values:
        # How to read a file with multiple polygons ??
        D[a] = get_polygon_list_from_files(os.path.join(dir, a)) # Fill Item [a] in the Dictionary with FIle name and attribute
    return D
# ---------------------------------------------------------------------------------------------------------

# ---- GENERIC POLYGON VALUE LIST Generator
def get_polygon_value_list(dir):
    """Create list of multiple Polygons attributed with a value
       Where the values are obtained from sub directory names based on number and decimal at underscore
       So: Passing Directory ROUGHNESS containing, subs, 0_015, and 0_06 for example
       
       Called by:
       User ANUGA Model SCRIPT
       Purpose:
       CALLS:
       get_polygon_dictionary
    These lists can either be used as interior regions in mesh refinement or as input to Polygon_function
    """
    
    #print 'Read directories of polygons and attributing DIR NAME to polygon'    
    #print 'Naming convention uses the underscore as decimal point eg:0_015, 1000_0'
    D = get_polygon_dictionary(dir)
    polygon_value_list = []
    for key in D:
        try:
            numb_bits = key.split('_')
            attribute = float(numb_bits[0]+'.'+numb_bits[1])
            #print 'Polygon Attribute = ' + str(attribute)
        except:
            print('Non numerical attributes not yet implemented. I got %s' % key)
            return []
        for polygon in D[key]:
            # Create polygon-value pair and append to list for this dir
            pair = [polygon, attribute]
            polygon_value_list.append(pair)
    #print polygon_value_list
    return polygon_value_list
# ---------------------------------------------------------------------------------------------------------


def read_polygon_dir(weight_dict, directory, filepattern='*.csv'):
    """
    In a directory directory looks at all files matching filepattern
    and returns a list of tuples consisting of polygon and a weight 
    """
    pattern = os.path.join(directory, filepattern)
    files = glob.glob(pattern)

    # check that the dictionary contains *all* the files
    
    errors = []
    for f in files:
        try:
            _ = weight_dict[f]
        except KeyError:
            errors.append(f)
            
    if errors:
        msg = ''
        for f in errors:
            msg = msg + ', ' + f
<<<<<<< HEAD
        raise_(KeyError, 'Files not defined in dictionary: %s' % msg[2:])
=======
        raise KeyError('Files not defined in dictionary: %s' % msg[2:])
>>>>>>> 70de02ed

    # now get the result list
    result = []
    for f in files:
        result.append((read_polygon(f), weight_dict[f]))
    return result



#define a function with without an attribute
def read_hole_dir_multi_files_with_single_poly(directory, filepattern='*.csv'):
    """
    Looks in a directory, and reads all .csv files as polygons
    and returns a list of polygon 
    """
    pattern = os.path.join(directory, filepattern)
    files = glob.glob(pattern)

    # now get the result list
    result = []
    for f in files:
        result.append(read_polygon(f))
    return result
    
    
    
    
    
# Define a function to read Single File with Multi-polygons
def read_multi_poly_file(multi_P_file):
    """
    Reads a file with multiple polygons, formatted as 
    x,y
    x,y
    x,y
    
    x,y
    x,y
    x,y ...
    
    I.e each poly is defined by x,y position of vertices. New polygon starts after
    a space.
    
    Returns a list of polygons 
    """
    delimiter = ','
    fid = open(multi_P_file)
    lines = fid.readlines()
    fid.close()
    polygon = []
    polygons = []
    for line in lines:
        fields = line.split(delimiter)
        try:
            polygon.append([float(fields[0]), float(fields[1])])
        except:
            # Found a line without correct data, assume this signifies the start of a new polygon
            polygons.append(polygon)
            polygon = []
        
    # Pickup the last polygon
    polygons.append(polygon)

    #print len(polygons)

    #print polygons    
    return polygons



#define a function with without an attribute
def read_hole_dir_single_file_with_multi_poly(directory, filepattern='*.csv'):
    """
    Looks in a directory, and reads 1 .csv file
    containing muliple polygons
    and returns a list of polygon 
    """
    pattern = os.path.join(directory, filepattern)
    files = glob.glob(pattern)

    # now get the result list
    result = []
    for f in files: # For the 1 file
        result.append(read_multi_poly_file(multi_P_file)) # Get the multiple Polygons
    return result


# Define a function to read Single File with Multi-polygons and attribute a value
def read_multi_poly_file_value(multi_P_file,attribute):
    """
    Reads a file with multiple polygons, formatted as 
    x,y
    x,y
    x,y
    
    x,y
    x,y
    x,y ...
    
    I.e each poly is defined by x,y position of vertices. New polygon starts after
    a space.
    
    Returns a list of tuples (polygon, attribute) 
    """
    delimiter = ','
    fid = open(multi_P_file)
    lines = fid.readlines()
    fid.close()
    polygon = []
    polygon_value_list = []
    for line in lines:
        fields = line.split(delimiter)
        try:
            polygon.append([float(fields[0]), float(fields[1])])
        except:
            # Found a line without correct data, assume this signifies the start of a new polygon
            pair = [polygon, attribute] # create polygon , value pair....
            polygon_value_list.append(pair) # add it to the list....
            polygon = []
    # Pickup the last polygon
    pair = [polygon, attribute]
    #print '================================='
    polygon_value_list.append(pair)
    #print len(polygon_value_list)
    #print polygon_value_list
    return polygon_value_list 



# Define a function to read Culvert and Bridge data from Files in Directory
def Create_culvert_bridge_Operator(domain,culvert_bridge_file):
    """This script reads in culvert and bridge data files
    and populates Operator parameters.    
    
    """
    #print culvert_bridge_file
    globals={}
    locals={}    
    
    execfile(culvert_bridge_file, globals, locals)
    #print locals
    #if 'height' and 'z1' and 'z2' in locals:
    if 'z1' and 'z2' in locals:
        culvert = Weir_orifice_trapezoid_operator(domain, **locals)
    elif 'diameter' in locals:
        culvert = Boyd_pipe_operator(domain, **locals)
    elif 'height' in locals:
        culvert = Boyd_box_operator(domain, **locals)
    else:
        raise Exception('Cant create culvert')



#-----------------------------------------------------------------------------------------
#          FUNCTION FOR BLOCKAGE
#-----------------------------------------------------------------------------------------
def get_WCC_2016_Blockage_factor(Structure,Event,Scenario, long_result=False, verbose=True):
    """
    If the Structure has a single dimension it is assumed a Diameter (hence Pipe)
    Else it is a Box with w & h
    The Event is grouped 1,2,5= small, 10,20 = med, 50,100,pmp = large
    The Scenario can be a Design or Risk Management Outlook
    Based on these there are two arrays containng the Blockage Factor to be applied
    
    
    --------------------------------------------------------------------
    2017 - 02 - 03
    
    Wollongong Blockage Factor Calculator
    
    Author: Rudy Van Drie
    
    --------------------------------------------------------------------
    Class P1. 
    Pipes 1.2 m internal diameter or smaller.  
    
    Class P2. 
    Pipes  greater  than  1.2  m  internal  diameter.
    
    Class B1
    Box culverts or bridges with a diagonal opening less than 1.5 m,  
    and a width or height less than 0.9 m. 
    
    Class B2. 
    Box  culverts  or  bridges  with a diagonal opening of more than or equal to 1.5 m, less than 3 m 
    and minimum dimension of 0.9 m for both width and height. 
    >= 0.9m w and h
    Class 3. 
    Box culverts or bridges with a diagonal opening of more than or equal 
    to  3  m,  less  than  6  m,  
    and  a  minimum  dimension  of  1.2  m  for  both  width and height.   
    
    Class 4. 
    Box culverts or bridges with a diagonal opening greater than or equal 
    to 6 m, and a minimum dimension of 2.5 m for both width and height.   
    
        CLASSP1   Diam =< 1.2m
        CLASSP2   Diam > 1.2m
    
        CLASSB1:    diag < 1.5m and W or H < 0.9m 
                    
        CLASSB2:    diag >= 1.5m AND diag < 3.0m AND both W and H >= 0.9m
                                    
        CLASSB3:    diag >= 3.0m AND diag < 6.0m AND both W and H >= 1.2m 
    
        CLASSB4:    diag >= 6.0m AND W and H >= 2.5m 
    
    
    DESIGN BLOCKAGE FACTORS
                      CLP1,CLP2
    event,            CLB1,CLB2,CLB3,CLB4
    1,2,5,small,      0.35,0.25,0.15,0.00 
    10,20,medium,     0.50,0.40,0.30,0.05 
    50,100,pmp,large, 0.70,0.50,0.40,0.10 
    
    RISK MANAGEMENT BLOCKAGE FACTORS
                      CLP1,CLP2
    event,            CLB1,CLB2,CLB3,CLB4
    1,2,5,small,      0.60,0.50,0.35,0.05 
    10,20,medium,     0.75,0.65,0.50,0.10 
    50,100,pmp,large, 0.95,0.75,0.60,0.15    
    
    """
    
    # REQUIRED DATA FOR small,medium,large and class 1,2,3,4 for two Scenarios
    BF_DES = [[0.35,0.25,0.15,0.00],[0.50,0.40,0.30,0.05],[0.70,0.50,0.40,0.10]]
    BF_RMN = [[0.60,0.50,0.35,0.05],[0.75,0.65,0.50,0.10],[0.95,0.75,0.60,0.15]]
    
    
    if len(Structure) > 1:# ====== FOR BOX =================
        h = float(Structure[0])
        w = float(Structure[1])
        diag = (w**2+h**2)**0.5
                
        if diag >= 6.00 and w >= 2.5 and h >= 2.5:
            BF_clss = 'CLASS B4'                                    
            cclass = 3
        elif diag >= 3.0 and w >= 1.2 and h >= 1.2:
            BF_clss = 'CLASS B3'            
            cclass = 2
        elif diag >= 1.5 and w >= 0.9 and h >= 0.9:
            BF_clss = 'CLASS B2'            
            cclass = 1
        elif diag < 1.5 or w < 0.9 or h < 0.9:
            BF_clss = 'CLASS B1'
            cclass = 0
    else:   # ====== FOR PIPE ================
        d = float(Structure[0])
        if d < 1.2:
            diag = d
            BF_clss =  'CLASS P1'
            cclass = 0
        else:
            diag = d
            BF_clss =  'CLASS P2'
            cclass = 1
            
    if Event in [1,2,5]: 
        Ev_Row = 0
        Ev_mag = 'Small'
    elif Event in [10,20]: 
        Ev_Row = 1 
        Ev_mag = 'Medium'
    elif Event in [50,100,9999]: 
        Ev_Row = 2
        Ev_mag = 'Large'
    
    if Scenario == 'D':
        Scenario = 'DESIGN'
        BF = BF_DES[Ev_Row][cclass]
    elif Scenario == 'R':
        Scenario = 'RISKMAN'
        BF = BF_RMN[Ev_Row][cclass]

    if verbose:
        print('       Importing Culverts')
        print('   Culvert Size ([H,W] or [d]): ', Structure)
        print('                    Event Size: ', Ev_mag)
        print('             Blockage Scenario: ', Scenario)
        print('               Blockage Factor: ', BF)
        print('')

    if long_result:
        return(Scenario, Ev_mag,BF_clss,diag,BF)
    else:
        return(BF)



def get_WCC_2002_Blockage_factor(Structure, verbose=True):
    """
    If the Structure has a single dimension it is assumed a Diameter (hence Pipe)
    Else it is a Box with w & h

    --------------------------------------------------------------------
    2017 - 06 - 22
    
    Wollongong Blockage Factor Calculator for 2002 Blockage Policy
    
    Author: Petar Milevski
    
    --------------------------------------------------------------------
    For all design storm events    
     
    if diag >= 6.0m, blockage factor = 0.25, otherwise blockage factor is 100%

    """
    
    if len(Structure) > 1:# ====== FOR BOX =================
        h = float(Structure[0])
        w = float(Structure[1])
        diag = (w**2+h**2)**0.5
                
    else:   # ====== FOR PIPE ================
        d = float(Structure[0])
        diag = d
     
    if diag >= 6.0:
        BF = 0.25
    else:
        BF = 1.0

    if verbose:
        print('       Importing Culverts')
        print('   Culvert Size ([H,W] or [d]): ', Structure)
        print('                      Diagonal: ', diag)
        print('               Blockage Factor: ', BF)
        print('')

    return(BF)<|MERGE_RESOLUTION|>--- conflicted
+++ resolved
@@ -69,25 +69,14 @@
 
 Need to add the following lines to Scripts:
 
-<<<<<<< HEAD
-
-=======
->>>>>>> 70de02ed
 from anuga.utilities.model_tools import get_polygon_list_from_files
 from anuga.utilities.model_tools import get_polygon_dictionary
 from anuga.utilities.model_tools import get_REFINE_polygon_value_list
 from anuga.utilities.model_tools import get_ROUGHNESS_polygon_value_list
 from anuga.utilities.model_tools import get_BUILDING_polygon_value_list
 """
-<<<<<<< HEAD
-from __future__ import print_function
 
 from past.builtins import execfile
-from future.utils import raise_
-=======
-
-from past.builtins import execfile
->>>>>>> 70de02ed
 import os
 import glob
 import numpy
@@ -318,11 +307,7 @@
         msg = ''
         for f in errors:
             msg = msg + ', ' + f
-<<<<<<< HEAD
-        raise_(KeyError, 'Files not defined in dictionary: %s' % msg[2:])
-=======
         raise KeyError('Files not defined in dictionary: %s' % msg[2:])
->>>>>>> 70de02ed
 
     # now get the result list
     result = []
