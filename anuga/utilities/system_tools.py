--- conflicted
+++ resolved
@@ -2,23 +2,9 @@
 
 
 """
-from __future__ import print_function
-from __future__ import division
-
-from future import standard_library
-standard_library.install_aliases()
-from builtins import str
-from builtins import input
-from builtins import map
-from past.builtins import basestring
-from past.utils import old_div
-from future.utils import raise_
+
 import sys
 import os
-<<<<<<< HEAD
-import string
-=======
->>>>>>> 70de02ed
 import urllib.request, urllib.parse, urllib.error
 import urllib.request, urllib.error, urllib.parse
 import getpass
@@ -27,13 +13,10 @@
 import platform
 import pdb
 from functools import reduce
-<<<<<<< HEAD
-=======
 
 # Record Python version
 major_version = int(platform.python_version_tuple()[0])
 version = platform.python_version()
->>>>>>> 70de02ed
 
 try:
     import hashlib
@@ -124,11 +107,7 @@
         revision_number = int(line)
     except:
         msg = ".svn/entries, line 4 was '%s'?" % line.strip()
-<<<<<<< HEAD
-        raise_(Exception, msg)
-=======
         raise Exception(msg)
->>>>>>> 70de02ed
 
     return revision_number
 
@@ -175,11 +154,7 @@
         except:
             msg = ('Revision number must be an integer. I got "%s" from '
                    '"SubWCRev.exe".' % line)
-<<<<<<< HEAD
-            raise_(Exception, msg)
-=======
             raise Exception(msg)
->>>>>>> 70de02ed
     else:                   # assume Linux
         try:
             fid = os.popen('svn info . 2>/dev/null')
@@ -212,11 +187,7 @@
         except:
             msg = ("Revision number must be an integer. I got '%s' from "
                    "'svn'." % fields[1])
-<<<<<<< HEAD
-            raise_(Exception, msg)
-=======
             raise Exception(msg)
->>>>>>> 70de02ed
 
     return revision_number
 
@@ -276,11 +247,7 @@
         msg = ("Revision number must be an integer. I got '%s'.\n"
                'Check that the command svn is on the system path.'
                % fields[1])
-<<<<<<< HEAD
-        raise_(Exception, msg)
-=======
         raise Exception(msg)
->>>>>>> 70de02ed
 
     return revision_number
 
@@ -491,10 +458,7 @@
     if l == ['']:
         l = [' ']
 
-<<<<<<< HEAD
-=======
-
->>>>>>> 70de02ed
+
     maxlen = reduce(max, list(map(len, l)))
     ll = [x.ljust(maxlen) for x in l]
     result = []
@@ -507,12 +471,8 @@
 def char_to_string(ll):
     '''Convert 2-D list of chars to 1-D list of strings.'''
 
-<<<<<<< HEAD
-    return list(map(string.rstrip, [''.join(x) for x in ll]))
-=======
     #https://stackoverflow.com/questions/23618218/numpy-bytes-to-plain-string
     #bytes_string.decode('UTF-8')
->>>>>>> 70de02ed
 
     # We might be able to do this a bit more shorthand as we did in Python2.x
     # i.e return [''.join(x).strip() for x in ll]
@@ -734,11 +694,7 @@
     if len(v) < 3:
         return 0.0  # invalid format?
      # convert Vm value to MB
-<<<<<<< HEAD
-    return old_div((float(v[1]) * _scale[v[2]]), (1024.0*1024.0))
-=======
     return (float(v[1]) * _scale[v[2]]) // (1024.0 * 1024.0)
->>>>>>> 70de02ed
 
 
 def MemoryUpdate(print_msg=None,str_return=False):
