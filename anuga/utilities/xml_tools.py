--- conflicted
+++ resolved
@@ -1,47 +1,23 @@
 """Basic XML utilities based on minidom - the built in Document Object Model
 """
-<<<<<<< HEAD
-from __future__ import print_function
-
-from builtins import str
-from past.builtins import basestring
-from future.utils import raise_
-=======
->>>>>>> 70de02ed
 import sys
 from xml.dom import minidom, Node
 
 
 def print_tree(n, indent=0):
     while n:
-<<<<<<< HEAD
-        #print 'nodeType', n.nodeType, Node.ELEMENT_NODE
-        #if n.nodeType != Node.ELEMENT_NODE:
-        #    break
-
-        print(' '*indent,\
-              'Node name: "%s",' %n.nodeName,\
-              'Node type: "%s",' %n.nodeType,\
-              'Node value: "%s"' %str(n.nodeValue).strip())
-              
-        
-=======
         print(' '*indent,
               'Node name: "%s",' % n.nodeName,
               'Node type: "%s",' % n.nodeType,
               'Node value: "%s"' % str(n.nodeValue).strip())
 
->>>>>>> 70de02ed
         print_tree(n.firstChild, indent+4)
         n = n.nextSibling
 
 
 def pretty_print_tree(n, indent=0):
     print(n)
-<<<<<<< HEAD
-=======
-
->>>>>>> 70de02ed
+
 
 def parse(fid):
     """Parse XML file descriptor and return DOM object.
@@ -242,34 +218,20 @@
         dom = parse(fid)
     except Exception as e:
         # Throw filename into dom exception
-<<<<<<< HEAD
-        msg = 'XML file "%s" could not be parsed.\n' %fid.name
-        msg += 'Error message from parser: "%s"' %str(e)
-        raise_(Exception, msg)
-=======
 
         msg = 'XML file "%s" could not be parsed.\n' % fid.name
         msg += 'Error message from parser: "%s"' % str(e)
         raise Exception(msg)
->>>>>>> 70de02ed
 
     try:
         xml_object = dom2object(dom)
     except Exception as e:
-<<<<<<< HEAD
-        msg = 'Could not convert %s into XML object.\n' %fid.name
-        msg += str(e)
-        raise_(Exception, msg)
-    
-    return xml_object
-=======
         msg = 'Could not convert %s into XML object.\n' % fid.name
         msg += str(e)
         raise Exception(msg)
 
     if opened_file:
         fid.close()
->>>>>>> 70de02ed
 
     return xml_object
 
@@ -302,20 +264,12 @@
             # XML element
 
             if textnode_encountered is not None:
-<<<<<<< HEAD
-                msg = 'A text node was followed by a non-text tag. This is not allowed.\n'
-                msg += 'Offending text node: "%s" ' %str(textnode_encountered)            
-                msg += 'was followed by node named: "<%s>"' %str(n.nodeName)
-                raise_(Exception, msg)
-            
-=======
                 msg = 'A text node was followed by a non-text tag. ' +\
                       'This is not allowed.\n Offending text node: ' +\
                       '"%s" ' % str(textnode_encountered) +\
                       'was followed by node named: ' +\
                       '"<%s>"' % str(n.nodeName)
                 raise Exception(msg)
->>>>>>> 70de02ed
 
             value.append(dom2object(n))
 
