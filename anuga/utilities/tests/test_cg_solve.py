#!/usr/bin/env python

<<<<<<< HEAD
from future.utils import raise_
import exceptions
class TestError(exceptions.Exception): pass
=======
>>>>>>> 70de02ed
import unittest
from anuga.utilities.sparse import Sparse, Sparse_CSR
from anuga.utilities.cg_solve import _conjugate_gradient
from anuga.utilities.cg_solve import *
import numpy as num
import os

try:
    import exceptions
except ImportError:
    import builtins as exceptions


class TestError(exceptions.Exception):
    pass


class Test_CG_Solve(unittest.TestCase):

    def tearDown(self):
        try:
            os.remove('anuga.log')
        except:
            pass

    def test_sparse_solve(self):
        """Solve Small Sparse Matrix"""

        A = [[2.0, -1.0, 0.0, 0.0],
             [-1.0, 2.0, -1.0, 0.0],
             [0.0, -1.0, 2.0, -1.0],
             [0.0, 0.0, -1.0, 2.0]]

        A = Sparse(A)

        xe = [0.0, 1.0, 2.0, 3.0]
        b = A*xe
        x = [0.0, 0.0, 0.0, 0.0]

        x = conjugate_gradient(A, b, x)

        assert num.allclose(x, xe)

    def test_max_iter(self):
        """Test max iteration Small Sparse Matrix"""

        A = [[2.0, -1.0, 0.0, 0.0],
             [-1.0, 2.0, -1.0, 0.0],
             [0.0, -1.0, 2.0, -1.0],
             [0.0, 0.0, -1.0, 2.0]]

        A = Sparse(A)

        xe = [0.0, 1.0, 2.0, 3.0]
        b = A*xe
        x = [0.0, 0.0, 0.0, 0.0]

        try:
            x = conjugate_gradient(A, b, x, imax=2)
        except ConvergenceError:
            pass
        else:
            msg = 'Should have raised exception'
<<<<<<< HEAD
            raise_(TestError, msg)

=======
            raise TestError(msg)
>>>>>>> 70de02ed

    def test_solve_large(self):
        """Standard 1d laplacian """

        n = 50
        A = Sparse(n, n)

        for i in num.arange(0, n):
            A[i, i] = 1.0
            if i > 0:
                A[i, i-1] = -0.5
            if i < n-1:
                A[i, i+1] = -0.5

        xe = num.ones((n,), num.float)

        b = A*xe
        x = conjugate_gradient(A, b, b, tol=1.0e-5)

        assert num.allclose(x, xe)

    def test_solve_large_2d(self):
        """Standard 2d laplacian"""

        n = 20
        m = 10

        A = Sparse(m*n, m*n)

        for i in num.arange(0, n):
            for j in num.arange(0, m):
                I = j+m*i
                A[I, I] = 4.0
                if i > 0:
                    A[I, I-m] = -1.0
                if i < n-1:
                    A[I, I+m] = -1.0
                if j > 0:
                    A[I, I-1] = -1.0
                if j < m-1:
                    A[I, I+1] = -1.0

        xe = num.ones((n*m,), num.float)

        b = A*xe
        x = conjugate_gradient(A, b, b, iprint=1)

        assert num.allclose(x, xe)

    def test_solve_large_2d_csr_matrix(self):
        """Standard 2d laplacian with csr format
        """

        n = 100
        m = 100

        A = Sparse(m*n, m*n)

        for i in num.arange(0, n):
            for j in num.arange(0, m):
                I = j+m*i
                A[I, I] = 4.0
                if i > 0:
                    A[I, I-m] = -1.0
                if i < n-1:
                    A[I, I+m] = -1.0
                if j > 0:
                    A[I, I-1] = -1.0
                if j < m-1:
                    A[I, I+1] = -1.0

        xe = num.ones((n*m,), num.float)

        # Convert to csr format
        # print 'start covert'
        A = Sparse_CSR(A)
        # print 'finish covert'
        b = A*xe
        x = conjugate_gradient(A, b, b, iprint=20)

        assert num.allclose(x, xe)

    def test_solve_large_2d_with_default_guess(self):
        """Standard 2d laplacian using default first guess"""

        n = 20
        m = 10

        A = Sparse(m*n, m*n)

        for i in num.arange(0, n):
            for j in num.arange(0, m):
                I = j+m*i
                A[I, I] = 4.0
                if i > 0:
                    A[I, I-m] = -1.0
                if i < n-1:
                    A[I, I+m] = -1.0
                if j > 0:
                    A[I, I-1] = -1.0
                if j < m-1:
                    A[I, I+1] = -1.0

        xe = num.ones((n*m,), num.float)

        b = A*xe
        x = conjugate_gradient(A, b)

        assert num.allclose(x, xe)

    def test_vector_shape_error(self):
        """Raise VectorShapeError"""

        A = [[2.0, -1.0, 0.0, 0.0],
             [-1.0, 2.0, -1.0, 0.0],
             [0.0, -1.0, 2.0, -1.0],
             [0.0, 0.0, -1.0, 2.0]]

        A = Sparse(A)

        xe = [[0.0, 2.0], [1.0, 3.0], [2.0, 4.0], [3.0, 2.0]]

        try:
            x = _conjugate_gradient(A, xe, xe, iprint=0)
        except VectorShapeError:
            pass
        else:
            msg = 'Should have raised exception'
<<<<<<< HEAD
            raise_(TestError, msg)

=======
            raise TestError(msg)
>>>>>>> 70de02ed

    def test_sparse_solve_matrix(self):
        """Solve Small Sparse Matrix"""

        A = [[2.0, -1.0, 0.0, 0.0],
             [-1.0, 2.0, -1.0, 0.0],
             [0.0, -1.0, 2.0, -1.0],
             [0.0, 0.0, -1.0, 2.0]]

        A = Sparse(A)

        xe = [[0.0, 0.0], [1.0, 1.0], [2.0, 2.0], [3.0, 3.0]]
        b = A*xe
        x = [[0.0, 0.0], [0.0, 0.0], [0.0, 0.0], [0.0, 0.0]]
        x = conjugate_gradient(A, b, x, iprint=0)

        assert num.allclose(x, xe)

    def test_sparse_solve_using_c_ext(self):
        """Solve Small Sparse Matrix"""

        A = [[2.0, -1.0, 0.0, 0.0],
             [-1.0, 2.0, -1.0, 0.0],
             [0.0, -1.0, 2.0, -1.0],
             [0.0, 0.0, -1.0, 2.0]]

        A = Sparse_CSR(Sparse(A))

        xe = [0.0, 1.0, 2.0, 3.0]
        b = A*xe
        x = [0.0, 0.0, 0.0, 0.0]

        x = conjugate_gradient(A, b, x, use_c_cg=True)

        assert num.allclose(x, xe)

    def test_max_iter_using_c_ext(self):
        """Test max iteration Small Sparse Matrix"""

        A = [[2.0, -1.0, 0.0, 0.0],
             [-1.0, 2.0, -1.0, 0.0],
             [0.0, -1.0, 2.0, -1.0],
             [0.0, 0.0, -1.0, 2.0]]

        A = Sparse_CSR(Sparse(A))

        xe = [0.0, 1.0, 2.0, 3.0]
        b = A*xe
        x = [0.0, 0.0, 0.0, 0.0]

        try:
            x = conjugate_gradient(A, b, x, imax=2, use_c_cg=True)
        except ConvergenceError:
            pass
        else:
            msg = 'Should have raised exception'
<<<<<<< HEAD
            raise_(TestError, msg)

=======
            raise TestError(msg)
>>>>>>> 70de02ed

    def test_solve_large_using_c_ext(self):
        """Standard 1d laplacian """

        n = 50
        A = Sparse(n, n)

        for i in num.arange(0, n):
            A[i, i] = 1.0
            if i > 0:
                A[i, i-1] = -0.5
            if i < n-1:
                A[i, i+1] = -0.5

        xe = num.ones((n,), num.float)

        b = A*xe

        A = Sparse_CSR(A)

        x = conjugate_gradient(A, b, b, tol=1.0e-5, use_c_cg=True)

        assert num.allclose(x, xe)

    def test_solve_large_2d_using_c_ext(self):
        """Standard 2d laplacian"""

        n = 20
        m = 10

        A = Sparse(m*n, m*n)

        for i in num.arange(0, n):
            for j in num.arange(0, m):
                I = j+m*i
                A[I, I] = 4.0
                if i > 0:
                    A[I, I-m] = -1.0
                if i < n-1:
                    A[I, I+m] = -1.0
                if j > 0:
                    A[I, I-1] = -1.0
                if j < m-1:
                    A[I, I+1] = -1.0

        xe = num.ones((n*m,), num.float)
        A = Sparse_CSR(A)
        b = A*xe
        x = conjugate_gradient(A, b, b, iprint=1, use_c_cg=True)

        assert num.allclose(x, xe)

    def test_solve_large_2d_csr_matrix_using_c_ext(self):
        """Standard 2d laplacian with csr format
        """

        n = 100
        m = 100

        A = Sparse(m*n, m*n)

        for i in num.arange(0, n):
            for j in num.arange(0, m):
                I = j+m*i
                A[I, I] = 4.0
                if i > 0:
                    A[I, I-m] = -1.0
                if i < n-1:
                    A[I, I+m] = -1.0
                if j > 0:
                    A[I, I-1] = -1.0
                if j < m-1:
                    A[I, I+1] = -1.0

        xe = num.ones((n*m,), num.float)

        # Convert to csr format
        # print 'start covert'
        A = Sparse_CSR(A)
        # print 'finish covert'
        b = A*xe
        x = conjugate_gradient(A, b, b, iprint=20, use_c_cg=True)

        assert num.allclose(x, xe)

    def test_solve_large_2d_with_default_guess_using_c_ext(self):
        """Standard 2d laplacian using default first guess"""

        n = 20
        m = 10

        A = Sparse(m*n, m*n)

        for i in num.arange(0, n):
            for j in num.arange(0, m):
                I = j+m*i
                A[I, I] = 4.0
                if i > 0:
                    A[I, I-m] = -1.0
                if i < n-1:
                    A[I, I+m] = -1.0
                if j > 0:
                    A[I, I-1] = -1.0
                if j < m-1:
                    A[I, I+1] = -1.0

        xe = num.ones((n*m,), num.float)
        A = Sparse_CSR(A)
        b = A*xe
        x = conjugate_gradient(A, b, use_c_cg=True)

        assert num.allclose(x, xe)

    def test_sparse_solve_matrix_using_c_ext(self):
        """Solve Small Sparse Matrix"""

        A = [[2.0, -1.0, 0.0, 0.0],
             [-1.0, 2.0, -1.0, 0.0],
             [0.0, -1.0, 2.0, -1.0],
             [0.0, 0.0, -1.0, 2.0]]

        A = Sparse_CSR(Sparse(A))

        xe = [[0.0, 0.0], [1.0, 1.0], [2.0, 2.0], [3.0, 3.0]]
        b = A*xe
        x = [[0.0, 0.0], [0.0, 0.0], [0.0, 0.0], [0.0, 0.0]]
        x = conjugate_gradient(A, b, x, iprint=0, use_c_cg=True)

        assert num.allclose(x, xe)

    def test_sparse_solve_using_c_ext_with_jacobi(self):
        """Solve Small Sparse Matrix"""

        A = [[2.0, -1.0, 0.0, 0.0],
             [-1.0, 2.0, -1.0, 0.0],
             [0.0, -1.0, 2.0, -1.0],
             [0.0, 0.0, -1.0, 2.0]]

        A = Sparse_CSR(Sparse(A))

        xe = [0.0, 1.0, 2.0, 3.0]
        b = A*xe
        x = [0.0, 0.0, 0.0, 0.0]
        x = conjugate_gradient(A, b, x, use_c_cg=True, precon='Jacobi')

        assert num.allclose(x, xe)

    def test_max_iter_using_c_ext_with_jacobi(self):
        """Test max iteration Small Sparse Matrix"""

        A = [[2.0, -1.0, 0.0, 0.0],
             [-1.0, 2.0, -1.0, 0.0],
             [0.0, -1.0, 2.0, -1.0],
             [0.0, 0.0, -1.0, 2.0]]

        A = Sparse_CSR(Sparse(A))

        xe = [0.0, 1.0, 2.0, 3.0]
        b = A*xe
        x = [0.0, 0.0, 0.0, 0.0]

        try:
            x = conjugate_gradient(
                A, b, x, imax=2, use_c_cg=True, precon='Jacobi')
        except ConvergenceError:
            pass
        else:
            msg = 'Should have raised exception'
<<<<<<< HEAD
            raise_(TestError, msg)

=======
            raise TestError(msg)
>>>>>>> 70de02ed

    def test_solve_large_using_c_ext_with_jacobi(self):
        """Standard 1d laplacian """

        n = 50
        A = Sparse(n, n)

        for i in num.arange(0, n):
            A[i, i] = 1.0
            if i > 0:
                A[i, i-1] = -0.5
            if i < n-1:
                A[i, i+1] = -0.5

        xe = num.ones((n,), num.float)

        b = A*xe

        A = Sparse_CSR(A)

        x = conjugate_gradient(A, b, b, tol=1.0e-5,
                               use_c_cg=True, precon='Jacobi')

        assert num.allclose(x, xe)

    def test_solve_large_2d_using_c_ext_with_jacobi(self):
        """Standard 2d laplacian"""

        n = 20
        m = 10

        A = Sparse(m*n, m*n)

        for i in num.arange(0, n):
            for j in num.arange(0, m):
                I = j+m*i
                A[I, I] = 4.0
                if i > 0:
                    A[I, I-m] = -1.0
                if i < n-1:
                    A[I, I+m] = -1.0
                if j > 0:
                    A[I, I-1] = -1.0
                if j < m-1:
                    A[I, I+1] = -1.0

        xe = num.ones((n*m,), num.float)
        A = Sparse_CSR(A)
        b = A*xe
        x = conjugate_gradient(
            A, b, b, iprint=1, use_c_cg=True, precon='Jacobi')

        assert num.allclose(x, xe)

    def test_solve_large_2d_csr_matrix_using_c_ext_with_jacobi(self):
        """Standard 2d laplacian with csr format
        """

        n = 100
        m = 100

        A = Sparse(m*n, m*n)

        for i in num.arange(0, n):
            for j in num.arange(0, m):
                I = j+m*i
                A[I, I] = 4.0
                if i > 0:
                    A[I, I-m] = -1.0
                if i < n-1:
                    A[I, I+m] = -1.0
                if j > 0:
                    A[I, I-1] = -1.0
                if j < m-1:
                    A[I, I+1] = -1.0

        xe = num.ones((n*m,), num.float)

        # Convert to csr format
        # print 'start covert'
        A = Sparse_CSR(A)
        # print 'finish covert'
        b = A*xe
        x = conjugate_gradient(
            A, b, b, iprint=20, use_c_cg=True, precon='Jacobi')

        assert num.allclose(x, xe)

    def test_solve_large_2d_with_default_guess_using_c_ext_with_jacobi(self):
        """Standard 2d laplacian using default first guess"""

        n = 20
        m = 10

        A = Sparse(m*n, m*n)

        for i in num.arange(0, n):
            for j in num.arange(0, m):
                I = j+m*i
                A[I, I] = 4.0
                if i > 0:
                    A[I, I-m] = -1.0
                if i < n-1:
                    A[I, I+m] = -1.0
                if j > 0:
                    A[I, I-1] = -1.0
                if j < m-1:
                    A[I, I+1] = -1.0

        xe = num.ones((n*m,), num.float)
        A = Sparse_CSR(A)
        b = A*xe
        x = conjugate_gradient(A, b, use_c_cg=True, precon='Jacobi')

        assert num.allclose(x, xe)

    def test_sparse_solve_matrix_using_c_ext_with_jacobi(self):
        """Solve Small Sparse Matrix"""

        A = [[2.0, -1.0, 0.0, 0.0],
             [-1.0, 2.0, -1.0, 0.0],
             [0.0, -1.0, 2.0, -1.0],
             [0.0, 0.0, -1.0, 2.0]]

        A = Sparse_CSR(Sparse(A))

        xe = [[0.0, 0.0], [1.0, 1.0], [2.0, 2.0], [3.0, 3.0]]
        b = A*xe
        x = [[0.0, 0.0], [0.0, 0.0], [0.0, 0.0], [0.0, 0.0]]
        x = conjugate_gradient(
            A, b, x, iprint=0, use_c_cg=True, precon='Jacobi')

        assert num.allclose(x, xe)

################################################################################


if __name__ == "__main__":
    suite = unittest.makeSuite(Test_CG_Solve, 'test')
    #runner = unittest.TextTestRunner(verbosity=2)
    runner = unittest.TextTestRunner(verbosity=1)
    runner.run(suite)<|MERGE_RESOLUTION|>--- conflicted
+++ resolved
@@ -1,11 +1,5 @@
 #!/usr/bin/env python
 
-<<<<<<< HEAD
-from future.utils import raise_
-import exceptions
-class TestError(exceptions.Exception): pass
-=======
->>>>>>> 70de02ed
 import unittest
 from anuga.utilities.sparse import Sparse, Sparse_CSR
 from anuga.utilities.cg_solve import _conjugate_gradient
@@ -69,12 +63,7 @@
             pass
         else:
             msg = 'Should have raised exception'
-<<<<<<< HEAD
-            raise_(TestError, msg)
-
-=======
             raise TestError(msg)
->>>>>>> 70de02ed
 
     def test_solve_large(self):
         """Standard 1d laplacian """
@@ -203,12 +192,7 @@
             pass
         else:
             msg = 'Should have raised exception'
-<<<<<<< HEAD
-            raise_(TestError, msg)
-
-=======
             raise TestError(msg)
->>>>>>> 70de02ed
 
     def test_sparse_solve_matrix(self):
         """Solve Small Sparse Matrix"""
@@ -265,12 +249,7 @@
             pass
         else:
             msg = 'Should have raised exception'
-<<<<<<< HEAD
-            raise_(TestError, msg)
-
-=======
             raise TestError(msg)
->>>>>>> 70de02ed
 
     def test_solve_large_using_c_ext(self):
         """Standard 1d laplacian """
@@ -439,12 +418,7 @@
             pass
         else:
             msg = 'Should have raised exception'
-<<<<<<< HEAD
-            raise_(TestError, msg)
-
-=======
             raise TestError(msg)
->>>>>>> 70de02ed
 
     def test_solve_large_using_c_ext_with_jacobi(self):
         """Standard 1d laplacian """
