#!/usr/bin/env python


from __future__ import division
from builtins import str
from builtins import range
from past.utils import old_div
import unittest
import numpy as num
from numpy.random import uniform, seed

from math import sqrt, pi
from anuga.config import epsilon
from anuga.utilities.numerical_tools import *


class Test_Numerical_Tools(unittest.TestCase):
    def setUp(self):
        pass

    def tearDown(self):
        pass

    def test_angle1(self):
        """Test angles between one vector and the x-axis
<<<<<<< HEAD
	"""
        assert num.allclose(old_div(angle([1.0, 0.0]),pi)*180, 0.0)	    
        assert num.allclose(old_div(angle([1.0, 1.0]),pi)*180, 45.0)
        assert num.allclose(old_div(angle([0.0, 1.0]),pi)*180, 90.0)		
        assert num.allclose(old_div(angle([-1.0, 1.0]),pi)*180, 135.0)		
        assert num.allclose(old_div(angle([-1.0, 0.0]),pi)*180, 180.0)
        assert num.allclose(old_div(angle([-1.0, -1.0]),pi)*180, 225.0)
        assert num.allclose(old_div(angle([0.0, -1.0]),pi)*180, 270.0)
        assert num.allclose(old_div(angle([1.0, -1.0]),pi)*180, 315.0)
		
							  
    def test_angle2(self):
        """Test angles between two arbitrary vectors
	"""    
	
        assert num.allclose(old_div(angle([1.0, 0.0], [1.0, 1.0]),pi)*180, 315.0)
        assert num.allclose(old_div(angle([1.0, 1.0], [1.0, 0.0]),pi)*180, 45.0)
		
        assert num.allclose(old_div(angle([-1.0, -1.0], [1.0, 1.0]),pi)*180, 180)	
        assert num.allclose(old_div(angle([-1.0, -1.0], [-1.0, 1.0]),pi)*180, 90.0)	
	
        assert num.allclose(old_div(angle([-1.0, 0.0], [1.0, 1.0]),pi)*180, 135.0)
        assert num.allclose(old_div(angle([0.0, -1.0], [1.0, 1.0]),pi)*180, 225.0)	
	
        assert num.allclose(old_div(angle([1.0, -1.0], [1.0, 1.0]),pi)*180, 270.0)	
        assert num.allclose(old_div(angle([1.0, 0.0], [0.0, 1.0]),pi)*180, 270.0)

        #From test_get_boundary_polygon_V
        v_prev = [-0.5, -0.5]
        vc = [ 0.0,  -0.5]
        assert num.allclose(old_div(angle(vc, v_prev),pi)*180, 45.0)

        vc = [ 0.5,  0.0]
        assert num.allclose(old_div(angle(vc, v_prev),pi)*180, 135.0)

        vc = [ -0.5,  0.5]
        assert num.allclose(old_div(angle(vc, v_prev),pi)*180, 270.0)                
=======
        """
        assert num.allclose((angle([1.0, 0.0]) / pi)*180, 0.0)
        assert num.allclose((angle([1.0, 1.0]) / pi)*180, 45.0)
        assert num.allclose((angle([0.0, 1.0]) / pi)*180, 90.0)
        assert num.allclose((angle([-1.0, 1.0]) / pi)*180, 135.0)
        assert num.allclose((angle([-1.0, 0.0]) / pi)*180, 180.0)
        assert num.allclose((angle([-1.0, -1.0]) / pi)*180, 225.0)
        assert num.allclose((angle([0.0, -1.0]) / pi)*180, 270.0)
        assert num.allclose((angle([1.0, -1.0]) / pi)*180, 315.0)

    def test_angle2(self):
        """Test angles between two arbitrary vectors
        """

        assert num.allclose(
            (angle([1.0, 0.0], [1.0, 1.0]) / pi)*180, 315.0)
        assert num.allclose(
            (angle([1.0, 1.0], [1.0, 0.0]) / pi)*180, 45.0)

        assert num.allclose(
            (angle([-1.0, -1.0], [1.0, 1.0]) / pi)*180, 180)
        assert num.allclose(
            (angle([-1.0, -1.0], [-1.0, 1.0]) / pi)*180, 90.0)

        assert num.allclose(
            (angle([-1.0, 0.0], [1.0, 1.0]) / pi)*180, 135.0)
        assert num.allclose(
            (angle([0.0, -1.0], [1.0, 1.0]) / pi)*180, 225.0)

        assert num.allclose(
            (angle([1.0, -1.0], [1.0, 1.0]) / pi)*180, 270.0)
        assert num.allclose(
            (angle([1.0, 0.0], [0.0, 1.0]) / pi)*180, 270.0)

        # From test_get_boundary_polygon_V
        v_prev = [-0.5, -0.5]
        vc = [0.0,  -0.5]
        assert num.allclose((angle(vc, v_prev) / pi)*180, 45.0)
>>>>>>> 70de02ed

        vc = [0.5,  0.0]
        assert num.allclose((angle(vc, v_prev) / pi)*180, 135.0)

        vc = [-0.5,  0.5]
        assert num.allclose((angle(vc, v_prev) / pi)*180, 270.0)

    def test_anglediff(self):
<<<<<<< HEAD
        assert num.allclose(old_div(anglediff([0.0, 1.], [1.0, 1.0]),pi)*180, 45.0)
=======
        assert num.allclose(
            (anglediff([0.0, 1.], [1.0, 1.0]) / pi)*180, 45.0)
>>>>>>> 70de02ed

    def test_ensure_numeric(self):
        A = [1, 2, 3, 4]
        B = ensure_numeric(A)
        assert isinstance(B, num.ndarray)
        assert B.dtype.char == 'l'
        assert B[0] == 1 and B[1] == 2 and B[2] == 3 and B[3] == 4

        A = [1, 2, 3.14, 4]
        B = ensure_numeric(A)
        assert isinstance(B, num.ndarray)
        assert B.dtype.char == 'd'
        assert B[0] == 1 and B[1] == 2 and B[2] == 3.14 and B[3] == 4

        A = [1, 2, 3, 4]
        B = ensure_numeric(A, num.float)
        assert isinstance(B, num.ndarray)
        assert B.dtype.char == 'd'
        assert B[0] == 1.0 and B[1] == 2.0 and B[2] == 3.0 and B[3] == 4.0

        A = [1, 2, 3, 4]
        B = ensure_numeric(A, num.float)
        assert isinstance(B, num.ndarray)
        assert B.dtype.char == 'd'
        assert B[0] == 1.0 and B[1] == 2.0 and B[2] == 3.0 and B[3] == 4.0

        A = num.array([1, 2, 3, 4])
        B = ensure_numeric(A)
        assert isinstance(B, num.ndarray)
        assert B.dtype.char == 'l'
        assert num.alltrue(A == B)
        assert A is B  # Same object

        # check default num.array type, which is supposed to be num.int32
        A = num.array((1, 2, 3, 4))
        assert isinstance(A, num.ndarray)
        msg = "Expected dtype.char='l', got '%s'" % A.dtype.char
        assert A.dtype.char == 'l', msg

        A = num.array([1, 2, 3, 4])
        B = ensure_numeric(A, num.float)
        assert isinstance(B, num.ndarray)
        assert A.dtype.char == 'l'
        assert B.dtype.char == 'd'
        assert num.alltrue(A == B)
        assert A is not B   # Not the same object

        # Check scalars
        A = 1
        B = ensure_numeric(A, num.float)
        assert num.alltrue(A == B)

        B = ensure_numeric(A, num.int)
        assert num.alltrue(A == B)

#        # try to simulate getting (x,0) shape
#        data_points = [[ 413634. ],]
#        array_data_points = ensure_numeric(data_points)
#        if not (0,) == array_data_points.shape:
#            assert len(array_data_points.shape) == 2
#            assert array_data_points.shape[1] == 2

        # strings input should raise exception
        self.assertRaises(Exception, ensure_numeric(['abc', ]))
        self.assertRaises(Exception, ensure_numeric(('abc',)))
        self.assertRaises(Exception, ensure_numeric(num.array(('abc',))))

    def NO_ensure_numeric_char(self):
        '''numpy can't handle this'''

        # Error situation
        B = ensure_numeric('hello', num.int)
        assert num.allclose(B, [104, 101, 108, 108, 111])

    def test_gradient(self):
        x0 = 0.0
        y0 = 0.0
        z0 = 0.0
        x1 = 1.0
        y1 = 0.0
        z1 = -1.0
        x2 = 0.0
        y2 = 1.0
        z2 = 0.0

        zx, zy = gradient(x0, y0, x1, y1, x2, y2, z0, z1, z2)

        assert zx == -1.0
        assert zy == 0.0

    def test_gradient_more(self):
        x0 = 2.0/3
        y0 = 2.0/3
        x1 = 8.0/3
        y1 = 2.0/3
        x2 = 2.0/3
        y2 = 8.0/3

        q0 = 2.0+2.0/3
        q1 = 8.0+2.0/3
        q2 = 2.0+8.0/3

        # Gradient of fitted pwl surface
        a, b = gradient(x0, y0, x1, y1, x2, y2, q0, q1, q2)

        assert abs(a - 3.0) < epsilon
        assert abs(b - 1.0) < epsilon

    def test_gradient2(self):
        """Test two-point gradient
        """

        x0 = 5.0
        y0 = 5.0
        z0 = 10.0
        x1 = 8.0
        y1 = 2.0
        z1 = 1.0
        x2 = 8.0
        y2 = 8.0
        z2 = 10.0

        # Reference
        zx, zy = gradient(x0, y0, x1, y1, x2, y2, z0, z1, z2)
        a, b = gradient2(x0, y0, x1, y1, z0, z1)

        assert zx == a
        assert zy == b

        z2_computed = z0 + a*(x2-x0) + b*(y2-y0)
        assert z2_computed == z2

    def test_gradient2_more(self):
        """Test two-point gradient more
        """
        x0 = 2.0
        y0 = 2.0
        x1 = 8.0
        y1 = 3.0
        x2 = 1.0
        y2 = 8.0

        q0 = 2.0
        q1 = 8.0
        q2 = q0

        # Gradient of fitted pwl surface
        a_ref, b_ref = gradient(x0, y0, x1, y1, x2, y2, q0, q1, q2)
        a, b = gradient2(x0, y0, x1, y1, q0, q1)

        assert a == a_ref
        assert b == b_ref

    def test_machine_precision(self):
        """test_machine_precision(self):
        Test the function that calculates epsilon. As this varies on
        different machines, this is only an indication.
        """

        eps = get_machine_precision()

        assert eps < 1.0e-12, 'Machine precision should be better than 1.0e-12'
        assert eps > 0.0
<<<<<<< HEAD
        assert 1.0+old_div(eps,2) == 1.0
        
        
=======
        assert 1.0 + (eps / 2) == 1.0

>>>>>>> 70de02ed
    def test_histogram(self):
        """Test histogram with different bin boundaries
        """

        a = [1, 1, 1, 1, 1, 2, 1, 3, 2, 3, 1, 2, 3, 4, 1]

        # There are four elements greater than or equal to 3
        bins = [3]
        assert num.allclose(histogram(a, bins), [4])

        bins = [min(a)]
        assert num.allclose(histogram(a, bins), [len(a)])

        bins = [max(a)+0.00001]
        assert num.allclose(histogram(a, bins), [0])

        bins = [1, 2, 3, 4]
        assert num.allclose(histogram(a, bins), [8, 3, 3, 1])

        bins = [1.1, 2, 3.1, 4]
        # print histogram(a, bins)
        assert num.allclose(histogram(a, bins), [0, 6, 0, 1])

        bins = [0, 1.5, 2, 3]
        assert num.allclose(histogram(a, bins), [8, 0, 3, 4])
        assert num.allclose(histogram(a, [0, 3]), histogram(a, [-0.5, 3]))

        # Check situation with #bins >= #datapoints
        a = [1.7]
        bins = [0, 1.5, 2, 3]
        assert num.allclose(histogram(a, bins), [0, 1, 0, 0])

        a = [1.7]
        bins = [0]
        assert num.allclose(histogram(a, bins), [1])

        a = [-1.7]
        bins = [0]
        assert num.allclose(histogram(a, bins), [0])

        a = [-1.7]
        bins = [-1.7]
        assert num.allclose(histogram(a, bins), [1])

    def test_that_C_extension_compiles(self):
        FN = 'util_ext.c'
        try:
            import anuga.utilities.util_ext as util_ext
        except:
            from anuga.utilities.compile import compile

            try:
                compile(FN)
            except:
                raise Exception('Could not compile %s' % FN)
            else:
                import anuga.utilities.util_ext as util_ext

    def test_gradient_C_extension(self):
        from anuga.utilities.util_ext import gradient as gradient_c

        x0 = 2.0/3
        y0 = 2.0/3
        x1 = 8.0/3
        y1 = 2.0/3
        x2 = 2.0/3
        y2 = 8.0/3

        q0 = 2.0+2.0/3
        q1 = 8.0+2.0/3
        q2 = 2.0+8.0/3

        # Gradient of fitted pwl surface
        a, b = gradient_c(x0, y0, x1, y1, x2, y2, q0, q1, q2)

        assert abs(a - 3.0) < epsilon
        assert abs(b - 1.0) < epsilon

    def test_gradient_C_extension3(self):
        from anuga.utilities.util_ext import gradient as gradient_c

        seed((17, 53))

        x0, x1, x2, y0, y1, y2 = uniform(0.0, 3.0, 6)

        q0 = uniform(0.0, 10.0, 4)
        q1 = uniform(1.0, 3.0, 4)
        q2 = uniform(7.0, 20.0, 4)

        for i in range(4):
            # Gradient of fitted pwl surface
            a_ref, b_ref = gradient_python(x0, y0, x1, y1, x2, y2,
                                           q0[i], q1[i], q2[i])

            # print a_ref, b_ref
            a, b = gradient_c(x0, y0, x1, y1, x2, y2,
                              q0[i], q1[i], q2[i])

            # print a, a_ref, b, b_ref
            assert abs(a - a_ref) < epsilon
            assert abs(b - b_ref) < epsilon

    def test_err(self):
        x = [2, 5]  # diff at first position = 4, 4^2 = 16
        y = [6, 7]  # diff at secnd position = 2, 2^2 = 4
        # 16 + 4 = 20

        # If there is x and y, n=2 and relative=False, this will calc;
        # sqrt(sum_over_x&y((xi - yi)^2))
        err__1 = err(x, y, 2, False)
        assert err__1 == sqrt(20)
        # print "err_", err_
        #rmsd_1 = err__1*sqrt(1./len(x))
        # print "err__1*sqrt(1./len(x))", err__1*sqrt(1./len(x))
        # print "sqrt(10)", sqrt(10)

        x = [2, 7, 100]
        y = [5, 10, 103]
        err__2 = err(x, y, 2, False)
        assert err__2 == sqrt(27)
        #rmsd_2 = err__2*sqrt(1./len(x))
        # print "err__2*sqrt(1./len(x))", err__2*sqrt(1./len(x))

        x = [2, 5, 2, 7, 100]
        y = [6, 7, 5, 10, 103]
        err_3 = err(x, y, 2, False)
        assert err_3 == sqrt(47)

        #rmsd_3 = err_3*sqrt(1./len(x))
        # print "err__3*sqrt(1./len(x))", err__3*sqrt(1./len(x))
        # print "rmsd_3", rmsd_3
        # print "sqrt(err_1*err__1+err__2*err__2)/sqrt(5)", \
        # sqrt(err__1*err__1+err__2*err__2)/sqrt(5)
        # print "(rmsd_1 + rmsd_2)/2.", (rmsd_1 + rmsd_2)/2.
        # print "sqrt((rmsd_1*rmsd_1 + rmsd_2*rmsd_2))/2.", \
        #sqrt((rmsd_1*rmsd_1 + rmsd_2*rmsd_2))/2.

    def test_norm(self):
        x = norm(ensure_numeric([3, 4]))
        assert x == 5.


################################################################################
# Test the is_num_????() functions.
################################################################################

    def test_is_float(self):
        def t(val, expected):
            if expected == True:
                msg = 'should be num.float?'
            else:
                msg = 'should not be num.float?'
            msg = '%s (%s) %s' % (str(val), type(val), msg)
            assert is_num_float(val) == expected, msg

        t(1, False)
        t(1.0, False)
        t('abc', False)
        t(None, False)
        t(num.array(None), False)
        # can't create array(None, num.int)
#        t(num.array(None, num.int), False)
        t(num.array(None, num.float), True)
        t(num.array(()), True)
        t(num.array((), num.int), False)
        t(num.array((), num.float), True)
        t(num.array((1), num.int), False)
        t(num.array((1), num.float), True)

        t(num.array((1, 2)), False)
        t(num.array((1, 2), num.int), False)
        t(num.array((1, 2), num.float), True)
        t(num.array([1, 2]), False)
        t(num.array([1, 2], num.int), False)
        t(num.array([1, 2], num.float), True)

        t(num.array((1.0, 2.0)), True)
        t(num.array((1.0, 2.0), num.int), False)
        t(num.array((1.0, 2.0), num.float), True)
        t(num.array([1.0, 2.0]), True)
        t(num.array([1.0, 2.0], num.int), False)
        t(num.array([1.0, 2.0], num.float), True)

        t(num.array(((1.0, 2.0), (3.0, 4.0))), True)
        t(num.array(((1.0, 2.0), (3.0, 4.0)), num.int), False)
        t(num.array(((1.0, 2.0), (3.0, 4.0)), num.float), True)
        t(num.array([[1.0, 2.0], [3.0, 4.0]]), True)
        t(num.array([1.0, 2.0], num.int), False)
        t(num.array([1.0, 2.0], num.float), True)

        t(num.array('abc'), False)
        t(num.array('abc', num.character), False)
        # can't create array as int from string
#        t(num.array('abc', num.int), False)
        # can't create array as float from string
#        t(num.array('abc', num.float), True)

    def test_is_int(self):
        def t(val, expected):
            if expected == True:
                msg = 'should be num.int?'
            else:
                msg = 'should not be num.int?'
            msg = '%s (%s) %s' % (str(val), type(val), msg)
            assert is_num_int(val) == expected, msg

        t(1, False)
        t(1.0, False)
        t('abc', False)
        t(None, False)
        t(num.array(None), False)
        # can't create array(None, num.int)
#        t(num.array(None, num.int), True)
        t(num.array(None, num.float), False)
        t(num.array((), num.int), True)
        t(num.array(()), False)
        t(num.array((), num.float), False)
        t(num.array((1), num.int), True)
        t(num.array((1), num.float), False)

        t(num.array((1, 2)), True)
        t(num.array((1, 2), num.int), True)
        t(num.array((1, 2), num.float), False)
        t(num.array([1, 2]), True)
        t(num.array([1, 2], num.int), True)
        t(num.array([1, 2], num.float), False)

        t(num.array((1.0, 2.0)), False)
        t(num.array((1.0, 2.0), num.int), True)
        t(num.array((1.0, 2.0), num.float), False)
        t(num.array([1.0, 2.0]), False)
        t(num.array([1.0, 2.0], num.int), True)
        t(num.array([1.0, 2.0], num.float), False)

        t(num.array(((1.0, 2.0), (3.0, 4.0))), False)
        t(num.array(((1.0, 2.0), (3.0, 4.0)), num.int), True)
        t(num.array(((1.0, 2.0), (3.0, 4.0)), num.float), False)
        t(num.array([[1.0, 2.0], [3.0, 4.0]]), False)
        t(num.array([1.0, 2.0], num.int), True)
        t(num.array([1.0, 2.0], num.float), False)

        t(num.array('abc'), False)
        t(num.array('abc', num.character), False)
        # can't create array as int from string
#        t(num.array('abc', num.int), True)
        # can't create array as float from string
#        t(num.array('abc', num.float), False)

    def test_ensure_numeric_copy(self):
        """Test to see if ensure_numeric() behaves as we expect.

        Under Numeric ensure_numeric() *always* returned a copy (bug).
        Under numpy it copies only when it has to.
        """

        #####
        # Make 'points' a _list_ of coordinates.
        # Should be changed by ensure_numeric().
        #####
        points = [[1., 2.], [3., 4.], [5., 6.]]
        points_id = id(points)

        points_new = ensure_numeric(points, num.float)
        points_new_id = id(points_new)

        msg = 'ensure_numeric() should return a copy of a list'
        self.assertTrue(points_new_id != points_id, msg)

        # should never change it's input parameter
        msg = "ensure_numeric() changed it's input parameter"
        self.assertTrue(points_id == id(points), msg)

        #####
        # Make 'points' a _tuple_ of coordinates.
        # Should be changed by ensure_numeric().
        #####
        points = ((1., 2.), (3., 4.), (5., 6.))
        points_id = id(points)

        points_new = ensure_numeric(points, num.int)
        points_new_id = id(points_new)

        msg = 'ensure_numeric() should return a copy of a list'
        self.assertTrue(points_new_id != points_id, msg)

        # should never change it's input parameter
        msg = "ensure_numeric() changed it's input parameter"
        self.assertTrue(points_id == id(points), msg)

        #####
        # Make 'points' a numeric array of float coordinates.
        # Should NOT be changed by ensure_numeric().
        #####
        points = num.array([[1., 2.], [3., 4.], [5., 6.]], num.float)
        points_id = id(points)

        points_new = ensure_numeric(points, num.float)
        points_new_id = id(points_new)

        msg = 'ensure_numeric() should return the original input'
        self.assertTrue(points_new_id == points_id, msg)

        # should never change it's input parameter
        msg = "ensure_numeric() changed it's input parameter"
        self.assertTrue(points_id == id(points), msg)

        #####
        # Make 'points' a numeric array of int coordinates.
        # Should be changed by ensure_numeric(, num.float).
        #####
        points = num.array([[1, 2], [3, 4], [5, 6]], num.int)
        points_id = id(points)

        points_new = ensure_numeric(points, num.float)
        points_new_id = id(points_new)

        msg = 'ensure_numeric() should return a copy of the input'
        self.assertTrue(points_new_id != points_id, msg)

        # should never change it's input parameter
        msg = "ensure_numeric() changed it's input parameter"
        self.assertTrue(points_id == id(points), msg)

        #####
        # Make 'points' a numeric array of int coordinates.
        # Should NOT be changed by ensure_numeric(, num.int).
        #####
        points = num.array([[1, 2], [3, 4], [5, 6]], num.int)
        points_id = id(points)

        points_new = ensure_numeric(points, num.int)
        points_new_id = id(points_new)

        msg = 'ensure_numeric() should return the original input'
        self.assertTrue(points_new_id == points_id, msg)

        # should never change it's input parameter
        msg = "ensure_numeric() changed it's input parameter"
        self.assertTrue(points_id == id(points), msg)

        #####
        # Make 'points' a numeric array of float32 coordinates.
        # Should NOT be changed by ensure_numeric(, num.float32).
        #####
        points = num.array([[1., 2.], [3., 4.], [5., 6.]], num.float32)
        points_id = id(points)

        points_new = ensure_numeric(points, num.float32)
        points_new_id = id(points_new)

        msg = 'ensure_numeric() should return the original input'
        self.assertTrue(points_new_id == points_id, msg)

        # should never change it's input parameter
        msg = "ensure_numeric() changed it's input parameter"
        self.assertTrue(points_id == id(points), msg)

        #####
        # Make 'points' a numeric array of float32 coordinates.
        # Should be changed by ensure_numeric(, num.float64).
        #####
        points = num.array([[1., 2.], [3., 4.], [5., 6.]], num.float32)
        points_id = id(points)

        points_new = ensure_numeric(points, num.float64)
        points_new_id = id(points_new)

        msg = 'ensure_numeric() should return a copy of the input'
        self.assertTrue(points_new_id != points_id, msg)

        # should never change it's input parameter
        msg = "ensure_numeric() changed it's input parameter"
        self.assertTrue(points_id == id(points), msg)

        #####
        # Make 'points' a numeric array of float coordinates.
        # Should NOT be changed by ensure_numeric(, num.float64).
        #####
        points = num.array([[1., 2.], [3., 4.], [5., 6.]], num.float)
        points_id = id(points)

        points_new = ensure_numeric(points, num.float64)
        points_new_id = id(points_new)

        msg = 'ensure_numeric() should return the original input'
        self.assertTrue(points_new_id == points_id, msg)
        #msg = 'ensure_numeric() should return a copy of the input'
        #self.assertTrue(points_new_id != points_id, msg)

        # should never change it's input parameter
        msg = "ensure_numeric() changed it's input parameter"
        self.assertTrue(points_id == id(points), msg)

################################################################################


if __name__ == "__main__":
    suite = unittest.makeSuite(Test_Numerical_Tools, 'test')
    runner = unittest.TextTestRunner()
    runner.run(suite)<|MERGE_RESOLUTION|>--- conflicted
+++ resolved
@@ -1,10 +1,6 @@
 #!/usr/bin/env python
 
 
-from __future__ import division
-from builtins import str
-from builtins import range
-from past.utils import old_div
 import unittest
 import numpy as num
 from numpy.random import uniform, seed
@@ -23,45 +19,6 @@
 
     def test_angle1(self):
         """Test angles between one vector and the x-axis
-<<<<<<< HEAD
-	"""
-        assert num.allclose(old_div(angle([1.0, 0.0]),pi)*180, 0.0)	    
-        assert num.allclose(old_div(angle([1.0, 1.0]),pi)*180, 45.0)
-        assert num.allclose(old_div(angle([0.0, 1.0]),pi)*180, 90.0)		
-        assert num.allclose(old_div(angle([-1.0, 1.0]),pi)*180, 135.0)		
-        assert num.allclose(old_div(angle([-1.0, 0.0]),pi)*180, 180.0)
-        assert num.allclose(old_div(angle([-1.0, -1.0]),pi)*180, 225.0)
-        assert num.allclose(old_div(angle([0.0, -1.0]),pi)*180, 270.0)
-        assert num.allclose(old_div(angle([1.0, -1.0]),pi)*180, 315.0)
-		
-							  
-    def test_angle2(self):
-        """Test angles between two arbitrary vectors
-	"""    
-	
-        assert num.allclose(old_div(angle([1.0, 0.0], [1.0, 1.0]),pi)*180, 315.0)
-        assert num.allclose(old_div(angle([1.0, 1.0], [1.0, 0.0]),pi)*180, 45.0)
-		
-        assert num.allclose(old_div(angle([-1.0, -1.0], [1.0, 1.0]),pi)*180, 180)	
-        assert num.allclose(old_div(angle([-1.0, -1.0], [-1.0, 1.0]),pi)*180, 90.0)	
-	
-        assert num.allclose(old_div(angle([-1.0, 0.0], [1.0, 1.0]),pi)*180, 135.0)
-        assert num.allclose(old_div(angle([0.0, -1.0], [1.0, 1.0]),pi)*180, 225.0)	
-	
-        assert num.allclose(old_div(angle([1.0, -1.0], [1.0, 1.0]),pi)*180, 270.0)	
-        assert num.allclose(old_div(angle([1.0, 0.0], [0.0, 1.0]),pi)*180, 270.0)
-
-        #From test_get_boundary_polygon_V
-        v_prev = [-0.5, -0.5]
-        vc = [ 0.0,  -0.5]
-        assert num.allclose(old_div(angle(vc, v_prev),pi)*180, 45.0)
-
-        vc = [ 0.5,  0.0]
-        assert num.allclose(old_div(angle(vc, v_prev),pi)*180, 135.0)
-
-        vc = [ -0.5,  0.5]
-        assert num.allclose(old_div(angle(vc, v_prev),pi)*180, 270.0)                
-=======
         """
         assert num.allclose((angle([1.0, 0.0]) / pi)*180, 0.0)
         assert num.allclose((angle([1.0, 1.0]) / pi)*180, 45.0)
@@ -100,7 +57,6 @@
         v_prev = [-0.5, -0.5]
         vc = [0.0,  -0.5]
         assert num.allclose((angle(vc, v_prev) / pi)*180, 45.0)
->>>>>>> 70de02ed
 
         vc = [0.5,  0.0]
         assert num.allclose((angle(vc, v_prev) / pi)*180, 135.0)
@@ -109,12 +65,8 @@
         assert num.allclose((angle(vc, v_prev) / pi)*180, 270.0)
 
     def test_anglediff(self):
-<<<<<<< HEAD
-        assert num.allclose(old_div(anglediff([0.0, 1.], [1.0, 1.0]),pi)*180, 45.0)
-=======
         assert num.allclose(
             (anglediff([0.0, 1.], [1.0, 1.0]) / pi)*180, 45.0)
->>>>>>> 70de02ed
 
     def test_ensure_numeric(self):
         A = [1, 2, 3, 4]
@@ -278,14 +230,8 @@
 
         assert eps < 1.0e-12, 'Machine precision should be better than 1.0e-12'
         assert eps > 0.0
-<<<<<<< HEAD
-        assert 1.0+old_div(eps,2) == 1.0
-        
-        
-=======
         assert 1.0 + (eps / 2) == 1.0
 
->>>>>>> 70de02ed
     def test_histogram(self):
         """Test histogram with different bin boundaries
         """
