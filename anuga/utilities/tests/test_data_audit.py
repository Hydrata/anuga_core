#!/usr/bin/env python

from future.utils import raise_
import unittest
from tempfile import mktemp, mkstemp
import os

from anuga.utilities.data_audit import *


class Test_data_audit(unittest.TestCase):
    def setUp(self):
        pass

    def tearDown(self):
        pass

    def test_license_file_is_not_valid1(self):
        """Basic test using an invalid XML file. This one
        should fail on bad CRC checksum
        """

        # Generate invalid checksum example

        tmp_name = mktemp(suffix='.asc')
        fid = open(tmp_name, 'w')

        string = 'Example data file with textual content. AAAABBBBCCCC1234'
        fid.write(string)
        fid.close()

        # Create associated license file
        basename, ext = os.path.splitext(tmp_name)
        license_filename = basename + '.lic'

        licfid = open(license_filename, 'w')
        xml_string = """<?xml version="1.0" encoding="iso-8859-1"?>

  <ga_license_file>
    <metadata>
      <author>Ole Nielsen</author>
      <svn_keywords>
        <author>$Author: ole $</author>  
        <date>$Date: 2008-01-21 18:58:15 +1100 (Mon, 21 Jan 2008) $</date>
        <revision>$Revision$</revision>
        <url>$URL: https://datamining.anu.edu.au/svn/ga/anuga_core/source/anuga/utilities/mainland_only.lic $</url>
        <id>$Id: mainland_only.lic 4963 2008-01-21 07:58:15Z ole $</id>
      </svn_keywords>
    </metadata>
    <datafile>
      <filename>%s</filename>
      <checksum>-111111</checksum>
      <publishable>Yes</publishable>
      <accountable>Jane Sexton</accountable>
      <source>Unknown</source>
      <IP_owner>Geoscience Australia</IP_owner>
      <IP_info>This is a polygon comprising easting and northing locations 
      tracing parts of the coastline at Dampier WA as well as a rectangular area inland.
      This is used to specifically set the onshore initial condition in a tsunami scenario
      and here, it is used with a unit test in test_polygon.py.
      
      The coastline was derived from Maritime Boundaries which is a public dataset. However,
      rumour has it that some of it was digitised from a Landgate supplied image.
      
      The origin and license issues are still undecided</IP_info>
    </datafile>

  </ga_license_file>
""" % tmp_name

        licfid.write(xml_string)
        licfid.close()

        #licfid = open(license_filename)
        # print licfid.read()
        # licfid.close()

        try:
            license_file_is_valid(license_filename, tmp_name)
        except CRCMismatch:
<<<<<<< HEAD
	    pass
	else:
	    msg = 'Should have raised bad CRC exception' 
	    raise_(Exception, msg)    	
	    	
=======
            pass
        else:
            msg = 'Should have raised bad CRC exception'
            raise Exception(msg)

>>>>>>> 70de02ed
        # Clean up
        os.remove(license_filename)
        try:
            os.remove(tmp_name)
        except:
            # FIXME(DSG) Windows seems to have a problem deleting this file
            # This is a work-a-round. It doesn't fix the root problem
            # It does delete the file though.
            fid = open(tmp_name, 'a')
            string = 'Example data file'
            fid.write(string)
            fid.close()
            os.remove(tmp_name)

    def test_license_file_is_not_valid2(self):
        """Basic test using an invalid XML file. This one
        should fail on Not Publishable
        """

        # Generate invalid checksum example

        tmp_name = mktemp(suffix='.asc')
        fid = open(tmp_name, 'w')

        string = 'Example data file with textual content. AAAABBBBCCCC1234'
        fid.write(string)
        fid.close()

        # Create associated license file
        basename, ext = os.path.splitext(tmp_name)
        license_filename = basename + '.lic'

        licfid = open(license_filename, 'w')
        xml_string = """<?xml version="1.0" encoding="iso-8859-1"?>

  <ga_license_file>
    <metadata>
      <author>Ole Nielsen</author>
      <svn_keywords>
        <author>$Author: ole $</author>  
        <date>$Date: 2008-01-21 18:58:15 +1100 (Mon, 21 Jan 2008) $</date>
        <revision>$Revision$</revision>
        <url>$URL: https://datamining.anu.edu.au/svn/ga/anuga_core/source/anuga/utilities/mainland_only.lic $</url>
        <id>$Id: mainland_only.lic 4963 2008-01-21 07:58:15Z ole $</id>
      </svn_keywords>
    </metadata>
    <datafile>
      <filename>%s</filename>
      <checksum>2810517858</checksum>
      <publishable>no</publishable>
      <accountable>Jane Sexton</accountable>
      <source>Unknown</source>
      <IP_owner>Geoscience Australia</IP_owner>
      <IP_info>This is a polygon comprising easting and northing locations</IP_info>
    </datafile>

  </ga_license_file>
""" % tmp_name

        licfid.write(xml_string)
        licfid.close()

        licfid = open(license_filename)
        # print licfid.read()

        try:
            license_file_is_valid(licfid, tmp_name)
        except NotPublishable:
<<<<<<< HEAD
	    pass
	else:
	    msg = 'Should have raised NotPublishable exception' 
	    raise_(Exception, msg)    	
	    	
=======
            pass
        else:
            msg = 'Should have raised NotPublishable exception'
            raise Exception(msg)

>>>>>>> 70de02ed
        # Clean up
        licfid.close()
        os.remove(license_filename)

        fid.close()
        try:
            os.remove(tmp_name)
        except:
            # FIXME(DSG) Windows seems to have a problem deleting this file
            # This is a work-a-round. It doesn't fix the root problem
            # It does delete the file though.
            fid = open(tmp_name, 'a')
            string = 'Example data file'
            fid.write(string)
            fid.close()
            os.remove(tmp_name)

    def test_license_file_is_not_valid3(self):
        """Basic test using an invalid XML file. This one
        should fail on Filename Mismatch
        """

        tmp_fd, tmp_name = mkstemp(suffix='.asc', dir='.')
        fid = os.fdopen(tmp_fd, 'w')

        string = 'Example data file with textual content. AAAABBBBCCCC1234'
        fid.write(string)
        fid.close()

        # Create associated license file
        basename, ext = os.path.splitext(tmp_name)
        license_filename = basename + '.lic'

        licfid = open(license_filename, 'w')
        xml_string = """<?xml version="1.0" encoding="iso-8859-1"?>

  <ga_license_file>
    <metadata>
      <author>Ole Nielsen</author>
      <svn_keywords>
        <author>$Author: ole $</author>  
        <date>$Date: 2008-01-21 18:58:15 +1100 (Mon, 21 Jan 2008) $</date>
        <revision>$Revision$</revision>
        <url>$URL:$</url>
        <id>$Id:$</id>
      </svn_keywords>
    </metadata>
    <datafile>
      <filename>%s</filename>
      <checksum>2810517858</checksum>
      <publishable>Yes</publishable>
      <accountable>Jane Sexton</accountable>
      <source>Unknown</source>
      <IP_owner>Geoscience Australia</IP_owner>
      <IP_info>This is a polygon comprising easting and northing locations</IP_info>
    </datafile>

  </ga_license_file>
""" % (basename + '.no_exist')

        licfid.write(xml_string)
        licfid.close()

        licfid = open(license_filename)
        # print licfid.read()

        try:
            license_file_is_valid(licfid, basename + '.no_exist')
        except FilenameMismatch:
<<<<<<< HEAD
	    pass
	else:
	    msg = 'Should have raised FilenameMismatch exception' 
	    raise_(Exception, msg)    	
	    	
=======
            pass
        else:
            msg = 'Should have raised FilenameMismatch exception'
            raise Exception(msg)

>>>>>>> 70de02ed
        # Clean up
        licfid.close()
        fid.close()
        os.remove(license_filename)
        os.remove(tmp_name)

    def test_license_file_is_valid(self):
        """Basic test using an valid XML file
        """

        # Generate valid example
        tmp_name = mktemp(suffix='.asc')
        fid = open(tmp_name, 'w')

        string = 'Example data file with textual content. AAAABBBBCCCC1234'
        fid.write(string)
        fid.close()

        # Strip leading dir (./)
        #data_filename = os.path.split(tmp_name)[1]

        # print 'Name', data_filename

        # Create associated license file
        basename, ext = os.path.splitext(tmp_name)
        license_filename = basename + '.lic'

        licfid = open(license_filename, 'w')
        xml_string = """<?xml version="1.0" encoding="iso-8859-1"?>

  <ga_license_file>
    <metadata>
      <author>Ole Nielsen</author>
      <svn_keywords>
        <author>$Author$</author>  
        <date>$Date$</date>
        <revision>$Revision$</revision>
        <url>$URL:$</url>
        <id>$Id$</id>
      </svn_keywords>
    </metadata>
    <datafile>
      <filename>%s</filename>
      <checksum>%s</checksum>
      <publishable>Yes</publishable>
      <accountable>Jane Sexton</accountable>
      <source>Unknown</source>
      <IP_owner>Geoscience Australia</IP_owner>
      <IP_info>This is a test</IP_info>
    </datafile>

  </ga_license_file>
""" % (tmp_name, '2810517858')

        licfid.write(xml_string)
        licfid.close()

        license_file_is_valid(license_filename, tmp_name)

        # Clean up
        os.remove(license_filename)
        os.remove(tmp_name)

    def test_valid_license_file_with_multiple_files(self):
        """Test of XML file with more than one datafile element.
        """

        # Generate example files
        tmp_name = mktemp(suffix='.asc')
        fid = open(tmp_name, 'w')
        string = 'Example data file with textual content. AAAABBBBCCCC1234'
        fid.write(string)
        fid.close()

        # Derive filenames
        basename, ext = os.path.splitext(tmp_name)
        data_filename1 = basename + '.asc'
        data_filename2 = basename + '.prj'
        license_filename = basename + '.lic'
        # print data_filename1, data_filename2, license_filename

        # Write data to second data file
        fid = open(data_filename2, 'w')
        string = 'Another example data file with text in it'
        fid.write(string)
        fid.close()

        # Create license file
        licfid = open(license_filename, 'w')
        xml_string = """<?xml version="1.0" encoding="iso-8859-1"?>

  <ga_license_file>
    <metadata>
      <author>Ole Nielsen</author>
      <svn_keywords>
        <author>$Author$</author>  
        <date>$Date$</date>
        <revision>$Revision$</revision>
        <url>$URL:$</url>
        <id>$Id$</id>
      </svn_keywords>
    </metadata>
    <datafile>
      <filename>%s</filename>
      <checksum>%s</checksum>
      <publishable>Yes</publishable>
      <accountable>Jane Sexton</accountable>
      <source>Generated on the fly</source>
      <IP_owner>Geoscience Australia</IP_owner>
      <IP_info>This is a test</IP_info>
    </datafile>
    <datafile>
      <filename>%s</filename>
      <checksum>%s</checksum>
      <publishable>Yes</publishable>
      <accountable>Ole Nielsen</accountable>
      <source>Generated on the fly</source>
      <IP_owner>Geoscience Australia</IP_owner>
      <IP_info>This is another test</IP_info>
    </datafile>    
  </ga_license_file>
""" % (data_filename1, '2810517858', data_filename2, '2972536556')

        licfid.write(xml_string)
        licfid.close()

        licfid = open(license_filename)
        license_file_is_valid(licfid, data_filename1)
        license_file_is_valid(licfid, data_filename2)
        licfid.close()

        # Clean up
        os.remove(license_filename)
        os.remove(data_filename1)
        os.remove(data_filename2)

################################################################################


if __name__ == "__main__":
    suite = unittest.makeSuite(Test_data_audit, 'test')
    runner = unittest.TextTestRunner()
    runner.run(suite)<|MERGE_RESOLUTION|>--- conflicted
+++ resolved
@@ -1,6 +1,5 @@
 #!/usr/bin/env python
 
-from future.utils import raise_
 import unittest
 from tempfile import mktemp, mkstemp
 import os
@@ -78,19 +77,11 @@
         try:
             license_file_is_valid(license_filename, tmp_name)
         except CRCMismatch:
-<<<<<<< HEAD
-	    pass
-	else:
-	    msg = 'Should have raised bad CRC exception' 
-	    raise_(Exception, msg)    	
-	    	
-=======
             pass
         else:
             msg = 'Should have raised bad CRC exception'
             raise Exception(msg)
 
->>>>>>> 70de02ed
         # Clean up
         os.remove(license_filename)
         try:
@@ -159,19 +150,11 @@
         try:
             license_file_is_valid(licfid, tmp_name)
         except NotPublishable:
-<<<<<<< HEAD
-	    pass
-	else:
-	    msg = 'Should have raised NotPublishable exception' 
-	    raise_(Exception, msg)    	
-	    	
-=======
             pass
         else:
             msg = 'Should have raised NotPublishable exception'
             raise Exception(msg)
 
->>>>>>> 70de02ed
         # Clean up
         licfid.close()
         os.remove(license_filename)
@@ -241,19 +224,11 @@
         try:
             license_file_is_valid(licfid, basename + '.no_exist')
         except FilenameMismatch:
-<<<<<<< HEAD
-	    pass
-	else:
-	    msg = 'Should have raised FilenameMismatch exception' 
-	    raise_(Exception, msg)    	
-	    	
-=======
             pass
         else:
             msg = 'Should have raised FilenameMismatch exception'
             raise Exception(msg)
 
->>>>>>> 70de02ed
         # Clean up
         licfid.close()
         fid.close()
