--- conflicted
+++ resolved
@@ -30,26 +30,18 @@
 
 from pprint import pprint
 
-<<<<<<< HEAD
-from io import BytesIO
-=======
 from io import StringIO, BytesIO
->>>>>>> 70de02ed
 import sys
 
 class Capturing(list):
     def __enter__(self):
         self._stdout = sys.stdout
-<<<<<<< HEAD
-        sys.stdout = self._stringio = BytesIO()
-=======
         if sys.version_info[0] > 2:
             sys.stdout = self._stringio = StringIO()
             
         else: 
             sys.stdout = self._stringio = BytesIO()
             
->>>>>>> 70de02ed
         return self
     def __exit__(self, *args):
         self.extend(self._stringio.getvalue().splitlines())
