--- conflicted
+++ resolved
@@ -21,11 +21,7 @@
                  domain,
                  losses,
                  diameter,
-<<<<<<< HEAD
-                 blockage=0.0, # added by DPM 24/7/2016
-=======
                  blockage=0.0,
->>>>>>> 6a439027
                  z1=0.0,
                  z2=0.0,
                  end_points=None,
@@ -57,11 +53,7 @@
                                           width=None,
                                           height=None,
                                           diameter=diameter,
-<<<<<<< HEAD
-                                          blockage=0.0, #added DPM 24/7/2016
-=======
                                           blockage=blockage,
->>>>>>> 6a439027
                                           z1=0.0,
                                           z2=0.0,
                                           apron=apron,
@@ -99,11 +91,7 @@
         self.culvert_width = self.get_culvert_width()
         self.culvert_height = self.get_culvert_height()
         self.culvert_diameter = self.get_culvert_diameter()
-<<<<<<< HEAD
-        self.culvert_blockage = self.get_culvert_blockage()#added PM 24/7/2016
-=======
         self.culvert_blockage = self.get_culvert_blockage()
->>>>>>> 6a439027
 
         self.max_velocity = 10.0
 
@@ -254,7 +242,7 @@
                                  % (str(inflow_enq_specific_energy),
                                     str(self.delta_total_energy)))
 
-                    anuga.log.critical('culvert type = %s' % str(culvert_type))
+                    anuga.log.critical('culvert type = %s' % str(self.structure_type))
 
                 # Water has risen above inlet
 
@@ -271,7 +259,6 @@
                 Q, barrel_velocity, outlet_culvert_depth, flow_area, case = \
                               boyd_pipe_function(depth               =inflow_enq_depth,
                                                 diameter             =self.culvert_diameter,
-                                                blockage             =self.culvert_blockage, #added PM 24/7/2016
                                                 length               =self.culvert_length,
                                                 blockage             =self.culvert_blockage,
                                                 driving_energy       =self.driving_energy,
