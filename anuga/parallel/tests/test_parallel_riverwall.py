--- conflicted
+++ resolved
@@ -58,60 +58,9 @@
             raise Exception(result.stderr)
 
     def tearDown(self):
-<<<<<<< HEAD
-        os.remove('s_riverwall.sww')
-        os.remove('p_riverwall.sww')
-        os.remove('runup.msh')
-
-        
-    def test_parallel_riverwall(self):
-
-        #print('dont import anuga')
-
-        
-        import anuga.utilities.plot_utils as util # Note if this is imported at the top level
-                                                  # it'll interfere with running the subprocesses.       
-        
-        # Assuming both sequential and parallel simulations have been run, compare the 
-        # merged sww files from the parallel run to the sequential output.
-        if verbose: 
-            print('Comparing SWW files')
-
-        sdomain_v = util.get_output('s_riverwall.sww')
-        sdomain_c = util.get_centroids(sdomain_v)
-
-        pdomain_v = util.get_output('p_riverwall.sww')
-        pdomain_c = util.get_centroids(pdomain_v)
-        
-
-        # Test some values against the original ordering
-
-        if verbose:
-
-            order = 0
-            print('Centroid values')
-            print(num.linalg.norm(sdomain_c.x-pdomain_c.x, ord=order))
-            print(num.linalg.norm(sdomain_c.y-pdomain_c.y, ord=order))
-            print(num.linalg.norm(sdomain_c.stage[-1] - pdomain_c.stage[-1], ord=order))
-            print(num.linalg.norm(sdomain_c.xmom[-1] - pdomain_c.xmom[-1], ord=order))
-            print(num.linalg.norm(sdomain_c.ymom[-1] - pdomain_c.ymom[-1], ord=order))
-            print(num.linalg.norm(sdomain_c.xvel[-1] - pdomain_c.xvel[-1], ord=order))
-            print(num.linalg.norm(sdomain_c.yvel[-1] - pdomain_c.yvel[-1], ord=order))        
-
-        assert num.allclose(sdomain_c.stage, pdomain_c.stage)
-        assert num.allclose(sdomain_c.xmom, pdomain_c.xmom)
-        assert num.allclose(sdomain_c.ymom, pdomain_c.ymom)
-        assert num.allclose(sdomain_c.xvel, pdomain_c.xvel)
-        assert num.allclose(sdomain_c.yvel, pdomain_c.yvel)
-
-        assert num.allclose(sdomain_v.x, pdomain_v.x)
-        assert num.allclose(sdomain_v.y, pdomain_v.y)
-
-=======
         os.remove(sequential_sww_file)
         os.remove(parallel_sww_file)        
         os.remove(mesh_file)
->>>>>>> 1232f17f
 
     def test_that_sequential_and_parallel_outputs_are_identical(self):
         from anuga.file.sww import sww_files_are_equal
