--- conflicted
+++ resolved
@@ -42,11 +42,7 @@
 	if sys.platform == 'darwin':
 		return
 
-<<<<<<< HEAD
-	import pypar
-=======
 	from anuga.utilities import parallel_abstraction as pypar
->>>>>>> c81e2d9c
 
 	myid = pypar.rank()
 	numprocs = pypar.size()
