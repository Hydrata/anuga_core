"""
Simple water flow example using ANUGA

Water driven up a linear slope and time varying boundary,
similar to a beach environment

This is a very simple test of the parallel algorithm using the simplified parallel API
"""
from __future__ import print_function
from __future__ import division


#------------------------------------------------------------------------------
# Import necessary modules
#------------------------------------------------------------------------------
from builtins import range
from past.utils import old_div
from future.utils import raise_
import unittest
import os
import sys
#import pypar
import numpy as num

<<<<<<< HEAD
=======
import anuga
>>>>>>> 70de02ed

from anuga import Domain
from anuga import Reflective_boundary
from anuga import Dirichlet_boundary
from anuga import Time_boundary
from anuga import Transmissive_boundary
from anuga import rectangular_cross_domain

from anuga import distribute, myid, numprocs, send, receive, barrier, finalize

#--------------------------------------------------------------------------
# Setup parameters
#--------------------------------------------------------------------------
yieldstep = 0.25
finaltime = 1.0
nprocs = 4
N = 29
M = 29
verbose = False

#---------------------------------
# Setup Functions
#---------------------------------
def topography(x,y):
    return old_div(-x,2)

###########################################################################
# Setup Test
##########################################################################
def run_simulation(parallel=False, G = None, seq_interpolation_points=None, verbose=False):

    #--------------------------------------------------------------------------
    # Setup computational domain and quantities
    #--------------------------------------------------------------------------
    domain = rectangular_cross_domain(M, N)


    domain.set_quantity('elevation', topography) # Use function for elevation
    domain.set_quantity('friction', 0.0)         # Constant friction
    domain.set_quantity('stage', expression='elevation') # Dry initial stage

    domain.set_low_froude(0)

    domain.set_name('runup')                    # Set sww filename
    domain.set_datadir('.')                     # Set output dir

    #--------------------------------------------------------------------------
    # Create the parallel domain
    #--------------------------------------------------------------------------
    if parallel:
        if myid == 0 and verbose : print('DISTRIBUTING PARALLEL DOMAIN')
        domain = distribute(domain, verbose=False)

    #--------------------------------------------------------------------------
    # Setup domain parameters
    #--------------------------------------------------------------------------


    domain.set_quantities_to_be_stored(None)


    #------------------------------------------------------------------------------
    # Setup boundary conditions
    # This must currently happen *AFTER* domain has been distributed
    #------------------------------------------------------------------------------

    Br = Reflective_boundary(domain)      # Solid reflective wall
    Bd = Dirichlet_boundary([-0.2,0.,0.]) # Constant boundary values

    # Associate boundary tags with boundary objects
    domain.set_boundary({'left': Br, 'right': Bd, 'top': Br, 'bottom': Br})

    #------------------------------------------------------------------------------
    # Find which sub_domain in which the interpolation points are located
    #
    # Sometimes the interpolation points sit exactly
    # between two centroids, so in the parallel run we
    # reset the interpolation points to the centroids
    # found in the sequential run
    #------------------------------------------------------------------------------
    interpolation_points = [[0.4,0.5], [0.6,0.5], [0.8,0.5], [0.9,0.5]]


    gauge_values = []
    tri_ids = []
    for i, point in enumerate(interpolation_points):
        gauge_values.append([]) # Empty list for timeseries

        #if is_inside_polygon(point, domain.get_boundary_polygon()):
        #print "Point ", myid, i, point
        try:
            k = domain.get_triangle_containing_point(point)
            if domain.tri_full_flag[k] == 1:
                tri_ids.append(k)
            else:
                tri_ids.append(-1)
        except:
            tri_ids.append(-2)

        #print "  tri_ids ",myid, i, tri_ids[-1]

    if verbose: print('P%d has points = %s' %(myid, tri_ids))


    c_coord = domain.get_centroid_coordinates()
    interpolation_points = []
    for id in tri_ids:
        if id<1:
            if verbose: print('WARNING: Interpolation point not within the domain!')
        interpolation_points.append(c_coord[id,:])

    #------------------------------------------------------------------------------
    # Evolve system through time
    #------------------------------------------------------------------------------
    time = []

    if parallel:
        if myid == 0 and verbose: print('PARALLEL EVOLVE')
    else:
        if myid == 0 and verbose: print('SEQUENTIAL EVOLVE')


    for t in domain.evolve(yieldstep = yieldstep, finaltime = finaltime):
        if myid == 0 and verbose : domain.write_time()

        # Record time series at known points
        time.append(domain.get_time())

        stage = domain.get_quantity('stage')

        for i in range(4):
            if tri_ids[i] > -1:
                gauge_values[i].append(stage.centroid_values[tri_ids[i]])


    #----------------------------------------
    # Setup test arrays during sequential run
    #----------------------------------------
    if not parallel:
        G = []
        for i in range(4):
            G.append(gauge_values[i])

    success = True

    for i in range(4):
        if tri_ids[i] > -1:
            #print num.max(num.array(gauge_values[i])- num.array(G[i]))
            success = success and num.allclose(gauge_values[i], G[i])

    assert_(success)

    return G, interpolation_points

# Test an nprocs-way run of the shallow water equations
# against the sequential code.

class Test_parallel_sw_flow(unittest.TestCase):
    def test_parallel_sw_flow(self):
        if verbose : print("Expect this test to fail if not run from the parallel directory.")

<<<<<<< HEAD
        abs_script_name = os.path.abspath(__file__)
        cmd = "mpiexec -np %d python %s" % (3, abs_script_name)
=======
        cmd = anuga.mpicmd(os.path.abspath(__file__))
>>>>>>> 70de02ed
        result = os.system(cmd)

        # Just use the normal Python assert
        msg = 'Result == %i, expected 0' % result
        assert result == 0, msg

# Because we are doing assertions outside of the TestCase class
# the PyUnit defined assert_ function can't be used.
# FIXME (Ole): Why not use the normal Python assert?
def assert_(condition, msg="Assertion Failed"):
    if condition == False:
        #pypar.finalize()
        raise_(AssertionError, msg)

if __name__=="__main__":
    if numprocs == 1:
        runner = unittest.TextTestRunner()
        suite = unittest.makeSuite(Test_parallel_sw_flow, 'test')
        runner.run(suite)
    else:

        #------------------------------------------
        # Run the sequential code on each processor
        # and save results at 4 gauge stations to
        # array G
        #------------------------------------------
        barrier()
        if myid == 0 and verbose: print('SEQUENTIAL START')

        G , interpolation_points = run_simulation(parallel=False,verbose=verbose)
        G = num.array(G,num.float)

        barrier()

        #------------------------------------------
        # Run the code code and compare sequential
        # results at 4 gauge stations
        #------------------------------------------
        if myid ==0 and verbose: print('PARALLEL START')

        from anuga.utilities.parallel_abstraction import global_except_hook
        import sys
        sys.excepthook = global_except_hook

        run_simulation(parallel=True, G=G, seq_interpolation_points = interpolation_points, verbose= verbose)

        finalize()<|MERGE_RESOLUTION|>--- conflicted
+++ resolved
@@ -22,10 +22,7 @@
 #import pypar
 import numpy as num
 
-<<<<<<< HEAD
-=======
 import anuga
->>>>>>> 70de02ed
 
 from anuga import Domain
 from anuga import Reflective_boundary
@@ -187,12 +184,7 @@
     def test_parallel_sw_flow(self):
         if verbose : print("Expect this test to fail if not run from the parallel directory.")
 
-<<<<<<< HEAD
-        abs_script_name = os.path.abspath(__file__)
-        cmd = "mpiexec -np %d python %s" % (3, abs_script_name)
-=======
         cmd = anuga.mpicmd(os.path.abspath(__file__))
->>>>>>> 70de02ed
         result = os.system(cmd)
 
         # Just use the normal Python assert
