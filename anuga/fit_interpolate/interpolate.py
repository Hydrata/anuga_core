"""Least squares interpolation.

   These functions and classes calculate a value at a particular point on
   the given mesh. It interpolates the values stored at the vertices of the
   mesh.

   For example, if you want to get the height of a terrain mesh at particular
   point, you pass the point to an Interpolate class. The point will intersect
   one of the triangles on the mesh, and the interpolated height will be an
   intermediate value between the three vertices of that triangle.
   This value is returned by the class.

   Ole Nielsen, Stephen Roberts, Duncan Gray, Christopher Zoppou
   Geoscience Australia, 2004.

DESIGN ISSUES
* what variables should be global?
- if there are no global vars functions can be moved around alot easier

* The public interface to Interpolate
__init__
interpolate
interpolate_block

"""
from __future__ import division

from builtins import str
from builtins import range
from builtins import object
from past.utils import old_div
import time
import os
import sys
from warnings import warn
from math import sqrt
from csv import writer, DictWriter

from anuga.caching.caching import cache
from anuga.abstract_2d_finite_volumes.neighbour_mesh import Mesh
from anuga.utilities.sparse import Sparse, Sparse_CSR
from anuga.utilities.cg_solve import conjugate_gradient, VectorShapeError
from anuga.coordinate_transforms.geo_reference import Geo_reference
from anuga.utilities.numerical_tools import ensure_numeric, NAN
from anuga.geospatial_data.geospatial_data import Geospatial_data
from anuga.geospatial_data.geospatial_data import ensure_absolute
from anuga.pmesh.mesh_quadtree import MeshQuadtree
from anuga.fit_interpolate.general_fit_interpolate import FitInterpolate
from anuga.abstract_2d_finite_volumes.file_function import file_function
from anuga.config import netcdf_mode_r, netcdf_mode_w, netcdf_mode_a
from anuga.geometry.polygon import interpolate_polyline, in_and_outside_polygon
import anuga.utilities.log as log


import numpy as num


# Interpolation specific exceptions

class Modeltime_too_late(Exception): pass
class Modeltime_too_early(Exception): pass


def interpolate(vertex_coordinates,
                triangles,
                vertex_values,
                interpolation_points,
                mesh_origin=None,
                start_blocking_len=500000,
                use_cache=False,
                verbose=False,
                output_centroids=False):
    """Interpolate vertex_values to interpolation points.

    Inputs (mandatory):


    vertex_coordinates: List of coordinate pairs [xi, eta] of
                        points constituting a mesh
                        (or an m x 2 numeric array or
                        a geospatial object)
                        Points may appear multiple times
                        (e.g. if vertices have discontinuities)

    triangles: List of 3-tuples (or a numeric array) of
               integers representing indices of all vertices
               in the mesh.

    vertex_values: Vector or array of data at the mesh vertices.
                   If array, interpolation will be done for each column as
                   per underlying matrix-matrix multiplication

    interpolation_points: Interpolate mesh data to these positions.
                          List of coordinate pairs [x, y] of
                          data points or an nx2 numeric array or a
                          Geospatial_data object

    Inputs (optional)

    mesh_origin: A geo_reference object or 3-tuples consisting of
                 UTM zone, easting and northing.
                 If specified vertex coordinates are assumed to be
                 relative to their respective origins.

                           Note: Don't supply a vertex coords as a geospatial
                           object and a mesh origin, since geospatial has its
                           own mesh origin.

    start_blocking_len: If the # of points is more or greater than this,
                        start blocking

    use_cache: True or False


    Output:

    Interpolated values at specified point_coordinates

    Note: This function is a simple shortcut for case where
    interpolation matrix is unnecessary
    Note: This function does not take blocking into account,
    but allows caching.

    """

    # FIXME(Ole): Probably obsolete since I is precomputed and
    #             interpolate_block caches

    from anuga.caching import cache

    # Create interpolation object with matrix
    args = (ensure_numeric(vertex_coordinates, num.float),
            ensure_numeric(triangles))
    kwargs = {'mesh_origin': mesh_origin,
              'verbose': verbose}

    if use_cache is True:
        I = cache(Interpolate, args, kwargs, verbose=verbose)
    else:
<<<<<<< HEAD
        I = Interpolate(*args, **kwargs)    
=======
        I = Interpolate(*args, **kwargs)
>>>>>>> 70de02ed

    # Call interpolate method with interpolation points
    result = I.interpolate_block(vertex_values, interpolation_points,
                                 use_cache=use_cache,
                                 verbose=verbose,
                                 output_centroids=output_centroids)

    return result


class Interpolate (FitInterpolate):

    def __init__(self,
                 vertex_coordinates,
                 triangles,
                 mesh_origin=None,
                 verbose=False):

        """ Build interpolation matrix mapping from
        function values at vertices to function values at data points

        Inputs:
          vertex_coordinates: List of coordinate pairs [xi, eta] of
              points constituting a mesh (or an m x 2 numeric array or
              a geospatial object)
              Points may appear multiple times
              (e.g. if vertices have discontinuities)

          triangles: List of 3-tuples (or a numeric array) of
              integers representing indices of all vertices in the mesh.

          mesh_origin: A geo_reference object or 3-tuples consisting of
              UTM zone, easting and northing.
              If specified vertex coordinates are assumed to be
              relative to their respective origins.

          max_vertices_per_cell: Number of vertices in a quad tree cell
          at which the cell is split into 4.

          Note: Don't supply a vertex coords as a geospatial object and
              a mesh origin, since geospatial has its own mesh origin.
        """

        # FIXME (Ole): Need an input check

        FitInterpolate.__init__(self,
                                vertex_coordinates=vertex_coordinates,
                                triangles=triangles,
                                mesh_origin=mesh_origin,
                                verbose=verbose)

        # Initialise variables
        self._A_can_be_reused = False  # FIXME (Ole): Probably obsolete
        self._point_coordinates = None # FIXME (Ole): Probably obsolete
        self.interpolation_matrices = {} # Store precomputed matrices


    # FIXME: What is a good start_blocking_len value?
    def interpolate(self,
                    f,
                    point_coordinates=None,
                    start_blocking_len=500000,
                    NODATA_value = NAN,
                    verbose=False,
                    output_centroids=False):
        """Interpolate mesh data f to determine values, z, at points.

        f is the data on the mesh vertices.

        The mesh values representing a smooth surface are
        assumed to be specified in f.

        Inputs:
          f: Vector or array of data at the mesh vertices.
              If f is an array, interpolation will be done for each column as
              per underlying matrix-matrix multiplication

          point_coordinates: Interpolate mesh data to these positions.
              List of coordinate pairs [x, y] of
              data points or an nx2 numeric array or a Geospatial_data object

              If point_coordinates is absent, the points inputted last time
              this method was called are used, if possible.

          start_blocking_len: If the # of points is more or greater than this,
              start blocking

        Output:
          Interpolated values at inputted points (z).
        """

        # FIXME (Ole): Why is the interpolation matrix rebuilt everytime the
        # method is called even if interpolation points are unchanged.
        # This really should use some kind of caching in cases where
        # interpolation points are reused.
        #
        # This has now been addressed through an attempt in interpolate_block

        if verbose: log.critical('Build intepolation object')
        if isinstance(point_coordinates, Geospatial_data):
            point_coordinates = point_coordinates.get_data_points(absolute=True)

        # Can I interpolate, based on previous point_coordinates?
        if point_coordinates is None:
            if self._A_can_be_reused is True \
               and len(self._point_coordinates) < start_blocking_len:
                z = self._get_point_data_z(f, NODATA_value=NODATA_value, verbose=verbose)
            elif self._point_coordinates is not None:
                #     if verbose, give warning
                if verbose:
                    log.critical('WARNING: Recalculating A matrix, '
                                 'due to blocking.')
                point_coordinates = self._point_coordinates
            else:
                # There are no good point_coordinates. import sys; sys.exit()
                msg = 'ERROR (interpolate.py): No point_coordinates inputted'
                raise Exception(msg)

        if point_coordinates is not None:
            self._point_coordinates = point_coordinates
            if len(point_coordinates) < start_blocking_len \
               or start_blocking_len == 0:
                self._A_can_be_reused = True
                z = self.interpolate_block(f, point_coordinates, NODATA_value = NODATA_value,
                                           verbose=verbose, output_centroids=output_centroids)
            else:
                # Handle blocking
                self._A_can_be_reused = False
                start = 0
                # creating a dummy array to concatenate to.

                f = ensure_numeric(f, num.float)
                if len(f.shape) > 1:
                    z = num.zeros((0, f.shape[1]), num.int)     #array default#
                else:
                    z = num.zeros((0,), num.int)        #array default#

                for end in range(start_blocking_len,
                                 len(point_coordinates),
                                 start_blocking_len):
                    t = self.interpolate_block(f, point_coordinates[start:end], NODATA_value=NODATA_value,
                                               verbose=verbose, output_centroids=output_centroids)
                    z = num.concatenate((z, t), axis=0)    #??default#
                    start = end

                end = len(point_coordinates)
                t = self.interpolate_block(f, point_coordinates[start:end], NODATA_value=NODATA_value,
                                           verbose=verbose, output_centroids=output_centroids)
                z = num.concatenate((z, t), axis=0)    #??default#
        return z


    def interpolate_block(self, f, point_coordinates, NODATA_value=NAN,
                          use_cache=False, verbose=False, output_centroids=False):
        """
        Call this if you want to control the blocking or make sure blocking
        doesn't occur.

        Return the point data, z.

        See interpolate for doc info.
        """

        # FIXME (Ole): I reckon we should change the interface so that
        # the user can specify the interpolation matrix instead of the
        # interpolation points to save time.

        if isinstance(point_coordinates, Geospatial_data):
            point_coordinates = point_coordinates.get_data_points(absolute=True)

        # Convert lists to numeric arrays if necessary
        point_coordinates = ensure_numeric(point_coordinates, num.float)
        f = ensure_numeric(f, num.float)

        from anuga.caching import myhash
        import sys

        if use_cache is True:
            if sys.platform != 'win32':
                # FIXME (Ole): (Why doesn't this work on windoze?)
                # Still absolutely fails on Win 24 Oct 2008

                X = cache(self._build_interpolation_matrix_A,
                          args=(point_coordinates, output_centroids),
                          kwargs={'verbose': verbose},
                          verbose=verbose)
            else:
                # FIXME
                # Hash point_coordinates to memory location, reuse if possible
                # This will work on Linux as well if we want to use it there.
                key = myhash(point_coordinates)

                reuse_A = False

                if key in self.interpolation_matrices:
                    X, stored_points = self.interpolation_matrices[key]
                    if num.alltrue(stored_points == point_coordinates):
                        reuse_A = True                # Reuse interpolation matrix

                if reuse_A is False:
                    X = self._build_interpolation_matrix_A(point_coordinates,
                                                           output_centroids,
                                                           verbose=verbose)
                    self.interpolation_matrices[key] = (X, point_coordinates)
        else:
            X = self._build_interpolation_matrix_A(point_coordinates, output_centroids,
                                                   verbose=verbose)

        # Unpack result
        self._A, self.inside_poly_indices, self.outside_poly_indices, self.centroids = X
        # Check that input dimensions are compatible
        msg = 'Two columns must be specified in point coordinates. ' \
              'I got shape=%s' % (str(point_coordinates.shape))
        assert point_coordinates.shape[1] == 2, msg

        msg = 'The number of rows in matrix A must be the same as the '
        msg += 'number of points supplied.'
        msg += ' I got %d points and %d matrix rows.' \
               % (point_coordinates.shape[0], self._A.shape[0])
        assert point_coordinates.shape[0] == self._A.shape[0], msg

        msg = 'The number of columns in matrix A must be the same as the '
        msg += 'number of mesh vertices.'
        msg += ' I got %d vertices and %d matrix columns.' \
               % (f.shape[0], self._A.shape[1])
        assert self._A.shape[1] == f.shape[0], msg

        # Compute Matrix vector product and return
        return self._get_point_data_z(f, NODATA_value=NODATA_value)


    def get_outside_poly_indices(self):
        """
        Return index of those data points outside (and in holes)
        the mesh

        Precondition: interpolation or interpolation_block has been called
        """
        return self.outside_poly_indices


    def _get_point_data_z(self, f, NODATA_value=NAN, verbose=False):
        """
        Return the point data, z.

        Precondition: The _A matrix has been created
        """

        z = self._A * f

        # Taking into account points outside the mesh.
        for i in self.outside_poly_indices:
            z[i] = NODATA_value
        return z


    def _build_interpolation_matrix_A(self,
                                      point_coordinates,
                                      output_centroids=False,
                                      verbose=False):
        """Build n x m interpolation matrix, where
        n is the number of data points and
        m is the number of basis functions phi_k (one per vertex)

        This algorithm uses a quad tree data structure for fast binning
        of data points
        origin is a 3-tuple consisting of UTM zone, easting and northing.
        If specified coordinates are assumed to be relative to this origin.

        This one will override any data_origin that may be specified in
        instance interpolation

        Preconditions:
            Point_coordindates and mesh vertices have the same origin.
        """

        if verbose: log.critical('Building interpolation matrix')

        # Convert point_coordinates to numeric arrays, in case it was a list.
        point_coordinates = ensure_numeric(point_coordinates, num.float)

        if verbose: log.critical('Getting indices inside mesh boundary')

        # Quick test against boundary, but will not deal with holes in the mesh,
        # that is done below
        inside_boundary_indices, outside_poly_indices = \
            in_and_outside_polygon(point_coordinates,
                                   self.mesh.get_boundary_polygon(),
                                   closed=True, verbose=verbose)

        # Build n x m interpolation matrix
        if verbose and len(outside_poly_indices) > 0:
            log.critical('WARNING: Points outside mesh boundary.')

        # Since you can block, throw a warning, not an error.
        if verbose and 0 == len(inside_boundary_indices):
            log.critical('WARNING: No points within the mesh!')

        m = self.mesh.number_of_nodes  # Nbr of basis functions (1/vertex)
        n = point_coordinates.shape[0] # Nbr of data points

        if verbose: log.critical('Number of datapoints: %d' % n)
        if verbose: log.critical('Number of basis functions: %d' % m)

        A = Sparse(n,m)

        n = len(inside_boundary_indices)

        centroids = []
        inside_poly_indices = []

        # Compute matrix elements for points inside the mesh
        if verbose: log.critical('Building interpolation matrix from %d points'
                                 % n)

        for d, i in enumerate(inside_boundary_indices):
            # For each data_coordinate point
            if verbose and d%(old_div((n+10),10))==0: log.critical('Doing %d of %d'
                                                          %(d, n))

            x = point_coordinates[i]
            element_found, sigma0, sigma1, sigma2, k = self.root.search_fast(x)
            # Update interpolation matrix A if necessary
            if element_found is True:

                #if verbose:
                #    print 'Point is within mesh:', d, i

                inside_poly_indices.append(i)

                # Assign values to matrix A
                j0 = self.mesh.triangles[k,0] # Global vertex id for sigma0
                j1 = self.mesh.triangles[k,1] # Global vertex id for sigma1
                j2 = self.mesh.triangles[k,2] # Global vertex id for sigma2
                js = [j0, j1, j2]

                if output_centroids is False:
                    # Weight each vertex according to its distance from x
                    sigmas = {j0:sigma0, j1:sigma1, j2:sigma2}
                    for j in js:
                        A[i, j] = sigmas[j]
                else:
                    # If centroids are needed, weight all 3 vertices equally
                    for j in js:
                        A[i, j] = 1.0/3.0
                    centroids.append(self.mesh.centroid_coordinates[k])
            else:
                if verbose:
                    log.critical('Mesh has a hole - moving this point to outside list')

                # This is a numpy arrays, so we need to do a slow transfer
                outside_poly_indices = num.append(outside_poly_indices, [i], axis=0)

        return A, inside_poly_indices, outside_poly_indices, centroids






def benchmark_interpolate(vertices,
                          vertex_attributes,
                          triangles, points,
                          max_points_per_cell=None,
                          start_blocking_len=500000,
                          mesh_origin=None):
    """
    points: Interpolate mesh data to these positions.
            List of coordinate pairs [x, y] of
            data points or an nx2 numeric array or a Geospatial_data object

    No test for this yet.
    Note, this has no time the input data has no time dimension.  Which is
    different from most of the data we interpolate, eg sww info.

    Output:
        Interpolated values at inputted points.
    """

    interp = Interpolate(vertices,
                         triangles,
                         max_vertices_per_cell=max_points_per_cell,
                         mesh_origin=mesh_origin)

    calc = interp.interpolate(vertex_attributes,
                              points,
                              start_blocking_len=start_blocking_len)


def interpolate_sww2csv(sww_file,
                        points,
                        depth_file,
                        velocity_x_file,
                        velocity_y_file,
                        stage_file=None,
                        froude_file=None,
                        time_thinning=1,
                        g = 9.80665,
                        verbose=True,
                        use_cache = True):
    """
    Interpolate the quantities at a given set of locations, given
    an sww file.
    The results are written to csv files.

    sww_file is the input sww file.
    points is a list of the 'gauges' x,y location.
    depth_file is the name of the output depth file
    velocity_x_file is the name of the output x velocity file.
    velocity_y_file is the name of the output y velocity file.
    stage_file is the name of the output stage file.

    In the csv files columns represents the gauges and each row is a
    time slice.

    Time_thinning_number controls how many timesteps to use. Only
    timesteps with index%time_thinning_number == 0 will used, or
    in other words a value of 3, say, will cause the algorithm to
    use every third time step.

    In the future let points be a points file.
    And let the user choose the quantities.

    This is currently quite specific.
    If it is need to be more general, change things.
    """

    quantities =  ['stage', 'elevation', 'xmomentum', 'ymomentum']
    points = ensure_absolute(points)
    point_count = len(points)
    callable_sww = file_function(sww_file,
                                 quantities=quantities,
                                 interpolation_points=points,
                                 verbose=verbose,
                                 time_thinning=time_thinning,
                                 use_cache=use_cache)

    depth_writer = writer(open(depth_file, "w"))
    velocity_x_writer = writer(open(velocity_x_file, "w"))
    velocity_y_writer = writer(open(velocity_y_file, "w"))
    if stage_file is not None:
        stage_writer = writer(open(stage_file, "w"))
    if froude_file is not None:
        froude_writer = writer(open(froude_file, "w"))

    # Write heading
    heading = [str(x[0])+ ':' + str(x[1]) for x in points]
    heading.insert(0, 'time')
    depth_writer.writerow(heading)
    velocity_x_writer.writerow(heading)
    velocity_y_writer.writerow(heading)
    if stage_file is not None:
        stage_writer.writerow(heading)
    if froude_file is not None:
        froude_writer.writerow(heading)

    for time in callable_sww.get_time():
        depths = [time]
        velocity_xs = [time]
        velocity_ys = [time]
        if stage_file is not None:
            stages = [time]
        if froude_file is not None:
            froudes = [time]
        for point_i, point in enumerate(points):
            quantities = callable_sww(time,point_i)

            w = quantities[0]
            z = quantities[1]
            momentum_x = quantities[2]
            momentum_y = quantities[3]
            depth = w - z

            if w == NAN or z == NAN or momentum_x == NAN:
                velocity_x = NAN
            else:
                if depth > 1.e-30: # use epsilon
                    velocity_x = old_div(momentum_x, depth)  #Absolute velocity
                else:
                    velocity_x = 0

            if w == NAN or z == NAN or momentum_y == NAN:
                velocity_y = NAN
            else:
                if depth > 1.e-30: # use epsilon
                    velocity_y = old_div(momentum_y, depth)  #Absolute velocity
                else:
                    velocity_y = 0

            if depth < 1.e-30: # use epsilon
                froude = NAN
            else:

                froude = old_div(sqrt(velocity_x*velocity_x + velocity_y*velocity_y), \
                         sqrt(depth * g)) # gravity m/s/s

            depths.append(depth)
            velocity_xs.append(velocity_x)
            velocity_ys.append(velocity_y)

            if stage_file is not None:
                stages.append(w)
            if froude_file is not None:
                froudes.append(froude)

        depth_writer.writerow(depths)
        velocity_x_writer.writerow(velocity_xs)
        velocity_y_writer.writerow(velocity_ys)

        if stage_file is not None:
            stage_writer.writerow(stages)
        if froude_file is not None:
            froude_writer.writerow(froudes)


class Interpolation_function(object):
    """Interpolation_interface - creates callable object f(t, id) or f(t,x,y)
    which is interpolated from time series defined at vertices of
    triangular mesh (such as those stored in sww files)

    Let m be the number of vertices, n the number of triangles
    and p the number of timesteps.
    Also, let N be the number of interpolation points.

    Mandatory input
        time:                 px1 array of monotonously increasing times (float)
        quantities:           Dictionary of arrays or 1 array (float)
                              The arrays must either have dimensions pxm or mx1.
                              The resulting function will be time dependent in
                              the former case while it will be constant with
                              respect to time in the latter case.

    Optional input:
        quantity_names:       List of keys into the quantities dictionary for
                              imposing a particular order on the output vector.
        vertex_coordinates:   mx2 array of coordinates (float)
        triangles:            nx3 array of indices into vertex_coordinates (int)
        interpolation_points: Nx2 array of coordinates to be interpolated to
        verbose:              Level of reporting

    The quantities returned by the callable object are specified by
    the list quantities which must contain the names of the
    quantities to be returned and also reflect the order, e.g. for
    the shallow water wave equation, on would have
    quantities = ['stage', 'xmomentum', 'ymomentum']

    The parameter interpolation_points decides at which points interpolated
    quantities are to be computed whenever object is called.
    If None, return average value

    FIXME (Ole): Need to allow vertex coordinates and interpolation points to
                 be geospatial data objects

    (FIXME (Ole): This comment should be removed)
    Time assumed to be relative to starttime
    All coordinates assume origin of (0,0) - e.g. georeferencing must be
    taken care of outside this function
    """

    def __init__(self,
                 time,
                 quantities,
                 quantity_names=None,
                 vertex_coordinates=None,
                 triangles=None,
                 interpolation_points=None,
                 time_thinning=1,
                 verbose=False,
                 gauge_neighbour_id=None,
                 output_centroids=False):
        """Initialise object and build spatial interpolation if required

        Time_thinning_number controls how many timesteps to use. Only timesteps
        with index%time_thinning_number == 0 will used, or in other words a
        value of 3, say, will cause the algorithm to use every third time step.
        """

        from anuga.config import time_format

        if verbose is True:
            log.critical('Interpolation_function: input checks')

        # Check temporal info
        time = ensure_numeric(time)

        if not num.alltrue(time[1:] - time[:-1] >= 0):
            # This message is time consuming to form due to the conversion of
            msg = 'Time must be a monotonuosly increasing sequence %s' % time
            raise Exception(msg)

        # Check if quantities is a single array only
        if not isinstance(quantities, dict):
            quantities = ensure_numeric(quantities)
            quantity_names = ['Attribute']

            # Make it a dictionary
            quantities = {quantity_names[0]: quantities}

        # Use keys if no names are specified
        if quantity_names is None:
            quantity_names = list(quantities.keys())

        # Check spatial info
        if vertex_coordinates is None:
            self.spatial = False
        else:
            # FIXME (Ole): Try ensure_numeric here -
            #              this function knows nothing about georefering.
            vertex_coordinates = ensure_absolute(vertex_coordinates)

            if triangles is not None:
                triangles = ensure_numeric(triangles)
            self.spatial = True

        if verbose is True:
            log.critical('Interpolation_function: thinning by %d'
                         % time_thinning)


        # Thin timesteps if needed
        # Note array() is used to make the thinned arrays contiguous in memory
        self.time = num.array(time[::time_thinning])
        for name in quantity_names:
            if len(quantities[name].shape) == 2:
                quantities[name] = num.array(quantities[name][::time_thinning,:])

        if verbose is True:
            log.critical('Interpolation_function: precomputing')

        # Save for use with statistics
        self.quantities_range = {}
        for name in quantity_names:
            q = quantities[name][:].flatten()
            self.quantities_range[name] = [min(q), max(q)]

        self.quantity_names = quantity_names
        self.vertex_coordinates = vertex_coordinates
        self.interpolation_points = interpolation_points

        self.index = 0    # Initial time index
        self.precomputed_values = {}
        self.centroids = []

        # Precomputed spatial interpolation if requested
        if interpolation_points is not None:
            #no longer true. sts files have spatial = True but
            #if self.spatial is False:
            #    raise Exception('Triangles and vertex_coordinates must be specified')
            #
            try:
                self.interpolation_points = \
                    interpolation_points = ensure_numeric(interpolation_points)
            except:
                msg = 'Interpolation points must be an N x 2 numeric array ' \
                      'or a list of points\n'
                msg += 'Got: %s.' %(str(self.interpolation_points)[:60] + '...')
                raise Exception(msg)

            # Ensure 'mesh_boundary_polygon' is defined
            mesh_boundary_polygon = None

            if triangles is not None and vertex_coordinates is not None:
                # Check that all interpolation points fall within
                # mesh boundary as defined by triangles and vertex_coordinates.
                from anuga.abstract_2d_finite_volumes.neighbour_mesh import Mesh
                from anuga.geometry.polygon import outside_polygon

                # Create temporary mesh object from mesh info passed
                # into this function.
                mesh = Mesh(vertex_coordinates, triangles)
                mesh_boundary_polygon = mesh.get_boundary_polygon()

                indices = outside_polygon(interpolation_points,
                                          mesh_boundary_polygon)

                # Record result
                #self.mesh_boundary_polygon = mesh_boundary_polygon
                self.indices_outside_mesh = indices

                # Report
                if len(indices) > 0:
                    msg = 'Interpolation points in Interpolation function fall '
                    msg += 'outside specified mesh. Offending points:\n'
                    out_interp_pts = []
                    for i in indices:
                        msg += '%d: %s\n' % (i, interpolation_points[i])
                        out_interp_pts.append(
                                    ensure_numeric(interpolation_points[i]))

                    if verbose is True:
                        import sys
                        from anuga.geometry.polygon import plot_polygons
                        title = ('Interpolation points fall '
                                 'outside specified mesh')
                        plot_polygons([mesh_boundary_polygon,
                                       interpolation_points,
                                       out_interp_pts],
                                      ['line', 'point', 'outside'],
                                      figname='points_boundary_out',
                                      label=title)

                    # Joaquim Luis suggested this as an Exception, so
                    # that the user can now what the problem is rather than
                    # looking for NaN's. However, NANs are handy as they can
                    # be ignored leaving good points for continued processing.
                    if verbose:
                        log.critical(msg)
                    #raise Exception(msg)

            elif triangles is None and vertex_coordinates is not None:    #jj
                #Dealing with sts file
                pass
            else:
                raise Exception('Sww file function requires both triangles and '
                                'vertex_coordinates. sts file file function '
                                'requires the latter.')

            # Plot boundary and interpolation points,
            # but only if if 'mesh_boundary_polygon' has data.
            if verbose is True and mesh_boundary_polygon is not None:
                import sys
                if sys.platform == 'win32':
                    from anuga.geometry.polygon import plot_polygons
                    title = ('Interpolation function: '
                             'Polygon and interpolation points')
                    plot_polygons([mesh_boundary_polygon,
                                   interpolation_points],
                                  ['line', 'point'],
                                  figname='points_boundary',
                                  label=title)

            m = len(self.interpolation_points)
            p = len(self.time)

            for name in quantity_names:
                self.precomputed_values[name] = num.zeros((p, m), num.float)

            if verbose is True:
                log.critical('Build interpolator')


            # Build interpolator
            if triangles is not None and vertex_coordinates is not None:
                if verbose:
                    msg = 'Building interpolation matrix from source mesh '
                    msg += '(%d vertices, %d triangles)' \
                           % (vertex_coordinates.shape[0],
                              triangles.shape[0])
                    log.critical(msg)

                # This one is no longer needed for STS files
                interpol = Interpolate(vertex_coordinates,
                                       triangles,
                                       verbose=verbose)

            elif triangles is None and vertex_coordinates is not None:
                if verbose:
                    log.critical('Interpolation from STS file')



            if verbose:
                log.critical('Interpolating (%d interpolation points, %d timesteps).'
                             % (self.interpolation_points.shape[0], self.time.shape[0]))

                if time_thinning > 1:
                    log.critical('Timesteps were thinned by a factor of %d'
                                 % time_thinning)
                else:
                    log.critical()

            for i, t in enumerate(self.time):
                # Interpolate quantities at this timestep
                #if verbose and i%((p+10)/10) == 0:
                if verbose:
                    log.critical('  time step %d of %d' % (i, p))

                for name in quantity_names:
                    if len(quantities[name].shape) == 2:
                        Q = quantities[name][i,:] # Quantities at timestep i
                    else:
                        Q = quantities[name][:]   # No time dependency

                    #if verbose and i%((p+10)/10) == 0:
                    if verbose:
                        log.critical('    quantity %s, size=%d' % (name, len(Q)))

                    # Interpolate
                    if triangles is not None and vertex_coordinates is not None:
                        result = interpol.interpolate(Q,
                                                      point_coordinates=\
                                                      self.interpolation_points,
                                                      verbose=False,
                                                      output_centroids=output_centroids)
                        self.centroids = interpol.centroids
                    elif triangles is None and vertex_coordinates is not None:
                        result = interpolate_polyline(Q,
                                                      vertex_coordinates,
                                                      gauge_neighbour_id,
                                                      interpolation_points=\
                                                          self.interpolation_points)

                    #assert len(result), len(interpolation_points)
                    self.precomputed_values[name][i, :] = result

            # Report
            if verbose:
                log.critical(self.statistics())
        else:
            # Store quantitites as is
            for name in quantity_names:
                self.precomputed_values[name] = quantities[name]

#     def __repr__(self):
#         # return 'Interpolation function (spatio-temporal)'
#         return self.statistics()

    def __call__(self, t, point_id=None, x=None, y=None):
        """Evaluate f(t) or f(t, point_id)

        Inputs:
          t:        time - Model time. Must lie within existing timesteps
          point_id: index of one of the preprocessed points.

          If spatial info is present and all of point_id
          are None an exception is raised

          If no spatial info is present, point_id arguments are ignored
          making f a function of time only.

          FIXME: f(t, x, y) x, y could overrided location, point_id ignored
          FIXME: point_id could also be a slice
          FIXME: What if x and y are vectors?
          FIXME: What about f(x,y) without t?
        """

        from math import pi, cos, sin, sqrt

        if self.spatial is True:
            if point_id is None:
                if x is None or y is None:
                    msg = 'Either point_id or x and y must be specified'
                    raise Exception(msg)
            else:
                if self.interpolation_points is None:
                    msg = 'Interpolation_function must be instantiated ' + \
                          'with a list of interpolation points before ' + \
                          'parameter point_id can be used'
                    raise Exception(msg)

        msg = 'Model time %.16f' % t
        msg += ' is not contained in function domain [%.16f:%.16f].\n' % (self.time[0], self.time[-1])
        if t < self.time[0]: raise Modeltime_too_early(msg)
        if t > self.time[-1]: raise Modeltime_too_late(msg)

        oldindex = self.index #Time index

        # Find current time slot
        while t > self.time[self.index]: self.index += 1
        while t < self.time[self.index]: self.index -= 1

        if t == self.time[self.index]:
            # Protect against case where t == T[-1] (last time)
            #  - also works in general when t == T[i]
            ratio = 0
        else:
            # t is now between index and index+1
            ratio = (old_div((t - self.time[self.index]),
                         (self.time[self.index+1] - self.time[self.index])))

        # Compute interpolated values
        q = num.zeros(len(self.quantity_names), num.float)
        for i, name in enumerate(self.quantity_names):
            Q = self.precomputed_values[name]

            if self.spatial is False:
                # If there is no spatial info
                assert len(Q.shape) == 1

                Q0 = Q[self.index]
                if ratio > 0: Q1 = Q[self.index+1]
            else:
                if x is not None and y is not None:
                    # Interpolate to x, y
                    raise Exception('x,y interpolation not yet implemented')
                else:
                    # Use precomputed point
                    Q0 = Q[self.index, point_id]
                    if ratio > 0:
                        Q1 = Q[self.index+1, point_id]

            # Linear temporal interpolation
            if ratio > 0:
                if Q0 == NAN and Q1 == NAN:
                    q[i] = Q0
                else:
                    q[i] = Q0 + ratio*(Q1 - Q0)
            else:
                q[i] = Q0

        # Return vector of interpolated values
        # FIXME:
        if self.spatial is True:
            return q
        else:
            # Replicate q according to x and y
            # This is e.g used for Wind_stress
            if x is None or y is None:
                return q
            else:
                try:
                    N = len(x)
                except:
                    return q
                else:
                    # x is a vector - Create one constant column for each value
                    N = len(x)
                    assert len(y) == N, 'x and y must have same length'
                    res = []
                    for col in q:
                        res.append(col*num.ones(N, num.float))

                return res

    def get_time(self):
        """Return model time as a vector of timesteps
        """
        return self.time

    def statistics(self):
        """Output statistics about interpolation_function
        """

        vertex_coordinates = self.vertex_coordinates
        interpolation_points = self.interpolation_points
        quantity_names = self.quantity_names
        #quantities = self.quantities
        precomputed_values = self.precomputed_values

        msg =  '------------------------------------------------\n'
        msg += 'Interpolation_function (spatio-temporal) statistics:\n'
        msg += '  Extent:\n'
        if vertex_coordinates is not None:
            x = vertex_coordinates[:,0]
            y = vertex_coordinates[:,1]

            msg += '    x in [%f, %f], len(x) == %d\n'\
                   %(min(x), max(x), len(x))
            msg += '    y in [%f, %f], len(y) == %d\n'\
                   %(min(y), max(y), len(y))



        msg += '    t in [%f, %f], len(t) == %d\n'\
               %(min(self.time), max(self.time), len(self.time))
        msg += '  Quantities:\n'
        for name in quantity_names:
            minq, maxq = self.quantities_range[name]
            msg += '    %s in [%f, %f]\n' %(name, minq, maxq)
            #q = quantities[name][:].flatten()
            #str += '    %s in [%f, %f]\n' %(name, min(q), max(q))

        if interpolation_points is not None:
            msg += '  Interpolation points (xi, eta):'\
                   ' number of points == %d\n' %interpolation_points.shape[0]
            msg += '    xi in [%f, %f]\n' %(min(interpolation_points[:,0]),
                                            max(interpolation_points[:,0]))
            msg += '    eta in [%f, %f]\n' %(min(interpolation_points[:,1]),
                                             max(interpolation_points[:,1]))
            msg += '  Interpolated quantities (over all timesteps):\n'

            for name in quantity_names:
                q = precomputed_values[name][:].flatten()
                msg += '    %s at interpolation points in [%f, %f]\n'\
                       %(name, min(q), max(q))
        msg += '------------------------------------------------\n'

        return msg


def interpolate_sww(sww_file, time, interpolation_points,
                    quantity_names=None, verbose=False):
    """
    obsolete.
    use file_function in utils
    """

    #open sww file
    x, y, volumes, time, quantities = read_sww(sww_file)
    log.critical("x=%s" % str(x))
    log.critical("y=%s" % str(y))

    log.critical("time=%s" % str(time))
    log.critical("quantities=%s" % str(quantities))

    #Add the x and y together
    vertex_coordinates = num.concatenate((x[:,num.newaxis], y[:,num.newaxis]),
                                         axis=1)

    #Will return the quantity values at the specified times and locations
    interp = Interpolation_interface(time,
                                     quantities,
                                     quantity_names=quantity_names,
                                     vertex_coordinates=vertex_coordinates,
                                     triangles=volumes,
                                     interpolation_points=interpolation_points,
                                     verbose=verbose)<|MERGE_RESOLUTION|>--- conflicted
+++ resolved
@@ -137,11 +137,7 @@
     if use_cache is True:
         I = cache(Interpolate, args, kwargs, verbose=verbose)
     else:
-<<<<<<< HEAD
-        I = Interpolate(*args, **kwargs)    
-=======
         I = Interpolate(*args, **kwargs)
->>>>>>> 70de02ed
 
     # Call interpolate method with interpolation points
     result = I.interpolate_block(vertex_values, interpolation_points,
