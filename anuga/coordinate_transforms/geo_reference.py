--- conflicted
+++ resolved
@@ -28,7 +28,7 @@
 DEFAULT_DATUM = 'wgs84'
 DEFAULT_UNITS = 'm'
 DEFAULT_FALSE_EASTING = 500000
-DEFAULT_FALSE_NORTHING = 10000000    
+DEFAULT_FALSE_NORTHING = 10000000
 DEFAULT_HEMISPHERE = 'undefined'
 
 TITLE = '#geo reference' + "\n" # this title is referred to in the test format
@@ -46,7 +46,7 @@
         .xllcorner      The X coord of origin (default is 0.0 wrt UTM grid)
         .yllcorner      The y coord of origin (default is 0.0 wrt UTM grid)
         .is_absolute    ??
-    
+
 
     """
 
@@ -96,7 +96,7 @@
         self.false_northing = int(false_northing)
         self.datum = datum
         self.projection = projection
-    
+
         self.units = units
         self.xllcorner = float(xllcorner)
         self.yllcorner = float(yllcorner)
@@ -154,7 +154,18 @@
 
         return self.zone
 
-<<<<<<< HEAD
+    def get_hemisphere(self):
+        """Check if this georef has a defined hemisphere."""
+
+        return self.hemisphere
+
+    def set_hemisphere(self, hemisphere):
+
+        msg = f"'{hemisphere}' not corresponding to allowed hemisphere values 'southern', 'northern' or 'undefined'"
+        assert hemisphere in ['southern', 'northern', 'undefined'], msg
+
+        self.hemisphere=str(hemisphere)
+
     @property
     def get_epsg_code(self):
         if self.projection == 'UTM' and self.false_northing >= 0 and self.get_zone() > 0:
@@ -164,19 +175,6 @@
             # Southern Hemisphere
             return int(f"{327}{self.get_zone()}")
         return None
-=======
-    def get_hemisphere(self):
-        """Check if this georef has a defined hemisphere."""
-
-        return self.hemisphere
-
-    def set_hemisphere(self, hemisphere):
-
-        msg = f"'{hemisphere}' not corresponding to allowed hemisphere values 'southern', 'northern' or 'undefined'" 
-        assert hemisphere in ['southern', 'northern', 'undefined'], msg
-
-        self.hemisphere=str(hemisphere)
->>>>>>> 7702b8bb
 
     def write_NetCDF(self, outfile):
         """Write georef attributes to an open NetCDF file.
@@ -470,7 +468,7 @@
 
         # Should also reconcile hemisphere
         if (self.hemisphere == other.hemisphere):
-            pass        
+            pass
         elif self.hemisphere == DEFAULT_HEMISPHERE:
             self.hemisphere = other.hemisphere
         elif other.hemisphere == DEFAULT_HEMISPHERE:
@@ -479,7 +477,7 @@
             msg = ('Geospatial data must be in the same '
                    'HEMISPHERE to allow reconciliation. I got hemisphere %d and %d'
                    % (self.hemisphere, other.hemisphere))
-            raise ANUGAError(msg)        
+            raise ANUGAError(msg)
 
     # FIXME (Ole): Do we need this back?    
     #def easting_northing2geo_reffed_point(self, x, y):
