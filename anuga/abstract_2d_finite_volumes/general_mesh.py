from __future__ import print_function
from __future__ import division
from builtins import str
from builtins import range
from builtins import object
from past.utils import old_div
import copy
import numpy as num

from anuga.coordinate_transforms.geo_reference import Geo_reference
import anuga.utilities.log as log

class General_mesh:
    """Collection of 2D triangular elements

    A triangular element is defined in terms of three vertex ids,
    ordered counter clock-wise, each corresponding to a given node
    which is represented as a coordinate set (x,y).
    Vertices from different triangles can point to the same node.
    The nodes are implemented as an Nx2 numeric array containing the
    x and y coordinates.


    To instantiate:
       Mesh(nodes, triangles)

    where

      nodes is either a list of 2-tuples or an Nx2 numeric array of
      floats representing all x, y coordinates in the mesh.

      triangles is either a list of 3-tuples or an Mx3 numeric array of
      integers representing indices of all vertices in the mesh.
      Each vertex is identified by its index i in [0, N-1].


    Example:

        a = [0.0, 0.0]
        b = [0.0, 2.0]
        c = [2.0, 0.0]
        e = [2.0, 2.0]

        nodes = [a, b, c, e]
        triangles = [ [1,0,2], [1,2,3] ]   # bac, bce

        # Create mesh with two triangles: bac and bce
        mesh = Mesh(nodes, triangles)



    Other:

      In addition mesh computes an Mx6 array called vertex_coordinates.
      This structure is derived from coordinates and contains for each
      triangle the three x,y coordinates at the vertices.

      See neighbourmesh.py for a specialisation of the general mesh class
      which includes information about neighbours and the mesh boundary.

      The mesh object is purely geometrical and contains no information
      about quantities defined on the mesh.

    """

    # FIXME: It would be a good idea to use geospatial data as an alternative
    #        input
    def __init__(self,
                 nodes,
                 triangles,
                 geo_reference=None,
                 use_inscribed_circle=False,
                 verbose=False):
        """Build triangular 2d mesh from nodes and triangle information

        Input:

          nodes: x,y coordinates represented as a sequence of 2-tuples or
                 a Nx2 numeric array of floats.

          triangles: sequence of 3-tuples or Mx3 numeric array of
                     non-negative integers representing indices into
                     the nodes array.

          georeference (optional): If specified coordinates are
          assumed to be relative to this origin.


        """

        self.verbose = verbose

        if verbose: log.critical('General_mesh: Building basic mesh structure')

        self.use_inscribed_circle = use_inscribed_circle

        self.triangles = num.array(triangles, num.int)

        if verbose:
            log.timingInfo("numTriangles, " + str(self.triangles.shape[0]))

        self.nodes = num.array(nodes, num.float)

        # Register number of elements and nodes
        self.number_of_triangles = N = int(self.triangles.shape[0])
        self.number_of_nodes = self.nodes.shape[0]


        # FIXME: this stores a geo_reference, but when coords are returned
        # This geo_ref is not taken into account!
        if geo_reference is None:
            self.geo_reference = Geo_reference()    # Use defaults
        else:
            self.geo_reference = geo_reference

        # Input checks
        msg = ('Triangles must an Mx3 numeric array or a sequence of 3-tuples. '
               'The supplied array has the shape: %s'
               % str(self.triangles.shape))
        assert len(self.triangles.shape) == 2, msg

        msg = ('Nodes must an Nx2 numeric array or a sequence of 2-tuples'
               'The supplied array has the shape: %s' % str(self.nodes.shape))
        assert len(self.nodes.shape) == 2, msg

        msg = 'Vertex indices reference non-existing coordinate sets'
        assert num.max(self.triangles) < self.nodes.shape[0], msg

        # FIXME: Maybe move to statistics?
        # Or use with get_extent
        xy_extent = [min(self.nodes[:,0]), min(self.nodes[:,1]),
                     max(self.nodes[:,0]), max(self.nodes[:,1])]

        self.xy_extent = num.array(xy_extent, num.float)

        # Allocate space for geometric quantities
        self.normals = num.zeros((N, 6), num.float)
        self.areas = num.zeros(N, num.float)
        self.edgelengths = num.zeros((N, 3), num.float)

        # Get x,y coordinates for all triangle vertices and store
        self.centroid_coordinates = num.zeros((N, 2), num.float)

        #Allocate space for geometric quantities
        self.radii = num.zeros(N, num.float)

        # Get x,y coordinates for all triangle vertices and store
        self.vertex_coordinates = V = self.compute_vertex_coordinates()

        # Get x,y coordinates for all triangle edge midpoints and store
        self.edge_midpoint_coordinates  = self.compute_edge_midpoint_coordinates()

        # Initialise each triangle
        if verbose:
            log.critical('General_mesh: Computing areas, normals, '
                         'edgelengths, centroids and radii')


        # Calculate Areas
        V0 = V[0:3*N:3, :]
        V1 = V[1:3*N:3, :]
        V2 = V[2:3*N:3, :]


        # Area
        x0 = V0[:,0]
        y0 = V0[:,1]
        x1 = V1[:,0]
        y1 = V1[:,1]
        x2 = V2[:,0]
        y2 = V2[:,1]

        self.areas[:] = -((x1*y0-x0*y1) + (x2*y1-x1*y2) + (x0*y2-x2*y0))/2.0

        #areas = -((x0-x1)*(y2-y1) - (y0-y1)*(x2-x1))/2.0

        #assert num.allclose(self.areas, areas)

        ind = num.where(self.areas <= 0.0)
        msg = 'Degenerate Triangle(s) '+str(ind[0])
        assert num.all(self.areas > 0.0), msg


        #print V.shape, V0.shape, V1.shape, V2.shape

#        #print E.shape, E[0:3*M:3, :].shape, E[1:3*M:3, :].shape, E[2:3*M:3, :].shape
#        E[0:3*M:3, :] = 0.5*(V1+V2)
#        E[1:3*M:3, :] = 0.5*(V2+V0)
#        E[2:3*M:3, :] = 0.5*(V0+V1)

        i0 = self.triangles[:,0]
        i1 = self.triangles[:,1]
        i2 = self.triangles[:,2]

        assert num.allclose( x0, self.nodes[i0,0] )
        assert num.allclose( y0, self.nodes[i0,1] )

        assert num.allclose( x1, self.nodes[i1,0] )
        assert num.allclose( y1, self.nodes[i1,1] )

        assert num.allclose( x2, self.nodes[i2,0] )
        assert num.allclose( y2, self.nodes[i2,1] )


        xn0 = x2-x1
        yn0 = y2-y1
        l0 = num.sqrt(xn0**2 + yn0**2)

        xn0 /= l0
        yn0 /= l0

        xn1 = x0-x2
        yn1 = y0-y2
        l1 = num.sqrt(xn1**2 + yn1**2)

        xn1 /= l1
        yn1 /= l1

        xn2 = x1-x0
        yn2 = y1-y0
        l2 = num.sqrt(xn2**2 + yn2**2)

        xn2 /= l2
        yn2 /= l2

        # Compute and store

        self.normals[:,0] =  yn0
        self.normals[:,1] = -xn0

        self.normals[:,2] =  yn1
        self.normals[:,3] = -xn1

        self.normals[:,4] =  yn2
        self.normals[:,5] = -xn2

        self.edgelengths[:,0] = l0
        self.edgelengths[:,1] = l1
        self.edgelengths[:,2] = l2

        self.centroid_coordinates[:,0] = old_div((x0 + x1 + x2),3)
        self.centroid_coordinates[:,1] = old_div((y0 + y1 + y2),3)



        if self.use_inscribed_circle == False:
            #OLD code. Computed radii may exceed that of an
            #inscribed circle

            #Midpoints
            xm0 = old_div((x1 + x2),2)
            ym0 = old_div((y1 + y2),2)

            xm1 = old_div((x2 + x0),2)
            ym1 = old_div((y2 + y0),2)

            xm2 = old_div((x0 + x1),2)
            ym2 = old_div((y0 + y1),2)


            #The radius is the distance from the centroid of
            #a triangle to the midpoint of the side of the triangle
            #closest to the centroid

            d0 = num.sqrt((self.centroid_coordinates[:,0] - xm0)**2 + (self.centroid_coordinates[:,1] - ym0)**2)
            d1 = num.sqrt((self.centroid_coordinates[:,0] - xm1)**2 + (self.centroid_coordinates[:,1] - ym1)**2)
            d2 = num.sqrt((self.centroid_coordinates[:,0] - xm2)**2 + (self.centroid_coordinates[:,1] - ym2)**2)


            self.radii[:] = num.minimum(num.minimum(d0, d1), d2)

        else:
            #NEW code added by Peter Row. True radius
            #of inscribed circle is computed

            a = num.sqrt((x0-x1)**2+(y0-y1)**2)
            b = num.sqrt((x1-x2)**2+(y1-y2)**2)
            c = num.sqrt((x2-x0)**2+(y2-y0)**2)

            self.radii[:]=old_div(2.0*self.areas,(a+b+c))



#        for i in range(N):
#            if verbose and i % ((N+10)/10) == 0: log.critical('(%d/%d)' % (i, N))
#
#            x0, y0 = V[3*i, :]
#            x1, y1 = V[3*i+1, :]
#            x2, y2 = V[3*i+2, :]
#
#
#            i0 = self.triangles[i][0]
#            i1 = self.triangles[i][1]
#            i2 = self.triangles[i][2]
#
##            assert x0 == self.nodes[i0][0]
##            assert y0 == self.nodes[i0][1]
##
##            assert x1 == self.nodes[i1][0]
##            assert y1 == self.nodes[i1][1]
##
##            assert x2 == self.nodes[i2][0]
##            assert y2 == self.nodes[i2][1]
#
##            # Area
##            self.areas[i] = abs((x1*y0-x0*y1) + (x2*y1-x1*y2) + (x0*y2-x2*y0))/2
##
##            msg = 'Triangle %g (%f,%f), (%f,%f), (%f, %f)' % (i,x0,y0,x1,y1,x2,y2)
##            msg += ' is degenerate:  area == %f' % self.areas[i]
##            assert self.areas[i] > 0.0, msg
#
#            # Normals
#            # The normal vectors
#            #   - point outward from each edge
#            #   - are orthogonal to the edge
#            #   - have unit length
#            #   - Are enumerated according to the opposite corner:
#            #     (First normal is associated with the edge opposite
#            #     the first vertex, etc)
#            #   - Stored as six floats n0x,n0y,n1x,n1y,n2x,n2y per triangle
#            n0 = num.array([x2-x1, y2-y1], num.float)
#            l0 = num.sqrt(num.sum(n0**2))
#
#            n1 = num.array([x0-x2, y0-y2], num.float)
#            l1 = num.sqrt(num.sum(n1**2))
#
#            n2 = num.array([x1-x0, y1-y0], num.float)
#            l2 = num.sqrt(num.sum(n2**2))
#
#            # Normalise
#            n0 /= l0
#            n1 /= l1
#            n2 /= l2
#
##            # Compute and store
##            self.normals[i, :] = [n0[1], -n0[0],
##                                  n1[1], -n1[0],
##                                  n2[1], -n2[0]]
#
#            # Edgelengths
#            #self.edgelengths[i, :] = [l0, l1, l2]
#
#
#
#            #Compute centroid
##            centroid = num.array([(x0 + x1 + x2)/3, (y0 + y1 + y2)/3], num.float)
###            self.centroid_coordinates[i] = centroid
##
##
##            if self.use_inscribed_circle == False:
##                #OLD code. Computed radii may exceed that of an
##                #inscribed circle
##
##                #Midpoints
##                m0 = num.array([(x1 + x2)/2, (y1 + y2)/2], num.float)
##                m1 = num.array([(x0 + x2)/2, (y0 + y2)/2], num.float)
##                m2 = num.array([(x1 + x0)/2, (y1 + y0)/2], num.float)
##
##                #The radius is the distance from the centroid of
##                #a triangle to the midpoint of the side of the triangle
##                #closest to the centroid
##                d0 = num.sqrt(num.sum( (centroid-m0)**2 ))
##                d1 = num.sqrt(num.sum( (centroid-m1)**2 ))
##                d2 = num.sqrt(num.sum( (centroid-m2)**2 ))
##
##                #self.radii[i] = min(d0, d1, d2)
##
##            else:
##                #NEW code added by Peter Row. True radius
##                #of inscribed circle is computed
##
##                a = num.sqrt((x0-x1)**2+(y0-y1)**2)
##                b = num.sqrt((x1-x2)**2+(y1-y2)**2)
##                c = num.sqrt((x2-x0)**2+(y2-y0)**2)
##
##                self.radii[i]=2.0*self.areas[i]/(a+b+c)


        # Build structure listing which triangles belong to which node.
        if verbose: log.critical('General Mesh: Building inverted triangle structure')
        self.build_inverted_triangle_structure()

        if verbose: log.timingInfo("aoi, '%s'" % self.get_area())


    def __len__(self):

        return self.number_of_triangles

    def __repr__(self):
        return ('Mesh: %d vertices, %d triangles'
                % (self.nodes.shape[0], len(self)))

    def get_normals(self):
        """Return all normal vectors.

        Return normal vectors for all triangles as an Nx6 array
        (ordered as x0, y0, x1, y1, x2, y2 for each triangle)
        """

        return self.normals

    def get_normal(self, i, j):
        """Return normal vector j of the i'th triangle.

        Return value is the numeric array slice [x, y]
        """

        return self.normals[i, 2*j:2*j+2]

    def get_edgelength(self, i, j):
        """Return length of j'th edge of the i'th triangle.
        Return value is the numeric array slice [x, y]
        """
        return self.edgelengths[i, j]


    def get_number_of_triangles(self):
        return self.number_of_triangles


    def get_number_of_nodes(self):
        return self.number_of_nodes


    def get_nodes(self, absolute=False):
        """Return all nodes in mesh.

        The nodes are ordered in an Nx2 array where N is the number of nodes.
        This is the same format they were provided in the constructor
        i.e. without any duplication.

        Boolean keyword argument absolute determines whether coordinates
        are to be made absolute by taking georeference into account
        Default is False as many parts of ANUGA expects relative coordinates.
        (To see which, switch to default absolute=True and run tests).
        """

        N = self.number_of_nodes
        V = self.nodes[:N,:]
        if absolute is True:
            if not self.geo_reference.is_absolute():
                V = self.geo_reference.get_absolute(V)

        return V

    def get_node(self, i, absolute=False):
        """Return node coordinates for triangle i.

        Boolean keyword argument absolute determines whether coordinates
        are to be made absolute by taking georeference into account
        Default is False as many parts of ANUGA expects relative coordinates.
        (To see which, switch to default absolute=True and run tests).

        Note: This method returns a modified _copy_ of the nodes slice if
              absolute is True.  If absolute is False, just return the slice.
              This is related to the ensure_numeric() returning a copy problem.
        """

        V = self.nodes[i,:]
        if absolute is True:
            if not self.geo_reference.is_absolute():
                # get a copy so as not to modify the internal self.nodes array
                V = copy.copy(V)
                V += num.array([self.geo_reference.get_xllcorner(),
                                self.geo_reference.get_yllcorner()], num.float)
        return V

    def get_vertex_coordinates(self, triangle_id=None, absolute=False):
        """Return vertex coordinates for all triangles.

        Return all vertex coordinates for all triangles as a 3*M x 2 array
        where the jth vertex of the ith triangle is located in row 3*i+j and
        M the number of triangles in the mesh.

        if triangle_id is specified (an integer) the 3 vertex coordinates
        for triangle_id are returned.

        Boolean keyword argument absolute determines whether coordinates
        are to be made absolute by taking georeference into account
        Default is False as many parts of ANUGA expects relative coordinates.
        """

        V = self.vertex_coordinates

        if triangle_id is None:
            if absolute is True:
                if not self.geo_reference.is_absolute():
                    V = self.geo_reference.get_absolute(V)
            return V
        else:
            i = triangle_id
            msg = 'triangle_id must be an integer'
            assert int(i) == i, msg
            assert 0 <= i < self.number_of_triangles

            i3 = 3*i
            if absolute is True and not self.geo_reference.is_absolute():
                offset=num.array([self.geo_reference.get_xllcorner(),
                                  self.geo_reference.get_yllcorner()], num.float)

                return V[i3:i3+3,:] + offset
            else:
                return V[i3:i3+3,:]

    def get_vertex_coordinate(self, i, j, absolute=False):
        """Return coordinates for vertex j of the i'th triangle.
        Return value is the numeric array slice [x, y]
        """

        msg = 'vertex id j must be an integer in [0,1,2]'
        assert j in [0,1,2], msg

        V = self.get_vertex_coordinates(triangle_id=i, absolute=absolute)
        return V[j,:]



    def compute_vertex_coordinates(self):
        """Return all vertex coordinates for all triangles as a 3*M x 2 array
        where the jth vertex of the ith triangle is located in row 3*i+j.

        This function is used to precompute this important structure. Use
        get_vertex coordinates to retrieve the points.
        """

        M = self.number_of_triangles
        vertex_coordinates = num.zeros((3*M, 2), num.float)

        k0 = self.triangles[:,0]
        k1 = self.triangles[:,1]
        k2 = self.triangles[:,2]

#        I = num.arange(M,dtype=num.int)
#
#        V0 = V[0:3*M:3, :]
#        V1 = V[1:3*M:3, :]
#        V2 = V[2:3*M:3, :]

        vertex_coordinates[0:3*M:3,:] = self.nodes[k0,:]
        vertex_coordinates[1:3*M:3,:] = self.nodes[k1,:]
        vertex_coordinates[2:3*M:3,:] = self.nodes[k2,:]

#        for i in range(M):
#            for j in range(3):
#                k = self.triangles[i,j] # Index of vertex j in triangle i
#                vertex_coordinates[3*i+j,:] = self.nodes[k]

        return vertex_coordinates


    def get_edge_midpoint_coordinates(self, triangle_id=None, absolute=False):
        """Return edge midpoint coordinates for all triangles or from particular triangle.

        Return all edge midpoint coordinates for all triangles as a 3*M x 2 array
        where the jth midpoint of the ith triangle is located in row 3*i+j and
        M the number of triangles in the mesh.

        if triangle_id is specified (an integer) the 3 midpoint coordinates
        for triangle_id are returned.

        Boolean keyword argument absolute determines whether coordinates
        are to be made absolute by taking georeference into account
        Default is False as many parts of ANUGA expects relative coordinates.
        """

        E = self.edge_midpoint_coordinates

        if triangle_id is None:
            if absolute is True:
                if not self.geo_reference.is_absolute():
                    E = self.geo_reference.get_absolute(E)
            return E
        else:
            i = triangle_id
            msg = 'triangle_id must be an integer'
            assert int(i) == i, msg
            assert 0 <= i < self.number_of_triangles

            i3 = 3*i
            if absolute is True and not self.geo_reference.is_absolute():
                offset=num.array([self.geo_reference.get_xllcorner(),
                                  self.geo_reference.get_yllcorner()], num.float)

                return E[i3:i3+3,:] + offset
            else:
                return E[i3:i3+3,:]


    def get_edge_midpoint_coordinate(self, i, j, absolute=False):
        """Return coordinates for edge midpoint j of the i'th triangle.
        Return value is the numeric array slice [x, y]
        """

        msg = 'edge midpoint id j must be an integer in [0,1,2]'
        assert j in [0,1,2], msg

        E = self.get_edge_midpoint_coordinates(triangle_id=i, absolute=absolute)
        return E[j,:] # Return (x, y) for edge mid point


    def compute_edge_midpoint_coordinates(self):
        """Return all edge midpoint coordinates for all triangles as a 3*M x 2 array
        where the jth edge midpoint of the ith triangle is located in row 3*i+j.

        This function is used to precompute this important structure. Use
        get_edge_midpoint_coordinates to retrieve the points.

        Assumes that vertex_coordinates have been computed
        """

        M = self.number_of_triangles
        E = num.zeros((3*M, 2), num.float)

        V = self.vertex_coordinates

        V0 = V[0:3*M:3, :]
        V1 = V[1:3*M:3, :]
        V2 = V[2:3*M:3, :]


        #print V.shape, V0.shape, V1.shape, V2.shape

        #print E.shape, E[0:3*M:3, :].shape, E[1:3*M:3, :].shape, E[2:3*M:3, :].shape
        E[0:3*M:3, :] = 0.5*(V1+V2)
        E[1:3*M:3, :] = 0.5*(V2+V0)
        E[2:3*M:3, :] = 0.5*(V0+V1)

        return E



    def get_triangles(self, indices=None):
        """Get mesh triangles.

        Return Mx3 integer array where M is the number of triangles.
        Each row corresponds to one triangle and the three entries are
        indices into the mesh nodes which can be obtained using the method
        get_nodes()

        Optional argument, indices is the set of triangle ids of interest.
        """


        if indices is None:
            return self.triangles

        return num.take(self.triangles, indices, axis=0)

    def get_disconnected_triangles(self):
        """Get mesh based on nodes obtained from get_vertex_coordinates.

        Return array Mx3 array of integers where each row corresponds to
        a triangle. A triangle is a triplet of indices into
        point coordinates obtained from get_vertex_coordinates and each
        index appears only once

        This provides a mesh where no triangles share nodes
        (hence the name disconnected triangles) and different
        nodes may have the same coordinates.

        This version of the mesh is useful for storing meshes with
        discontinuities at each node and is e.g. used for storing
        data in sww files.

        The triangles created will have the format
        [[0,1,2],
         [3,4,5],
         [6,7,8],
         ...
         [3*M-3 3*M-2 3*M-1]]
        """

        M = len(self) # Number of triangles
        K = 3*M       # Total number of unique vertices
        return num.reshape(num.arange(K, dtype=num.int), (M,3))

    def get_unique_vertices(self, indices=None):
        """Return indices to vertices as a sorted list.
           FIXME (Ole): It may not be needed anymore
        """

        triangles = self.get_triangles(indices=indices)
        unique_verts = {}
        for triangle in triangles:
            unique_verts[triangle[0]] = 0
            unique_verts[triangle[1]] = 0
            unique_verts[triangle[2]] = 0
<<<<<<< HEAD
        return list(unique_verts.keys())
=======
        res = list(unique_verts.keys())
        res.sort() # Ensure uniqueness
        return res
>>>>>>> 70de02ed

        # Note Padarn 27/11/12:
        # This function was modified, but then it was deicded it was not
        # needed. It should be restored if it is used elsewhere in the code
        # (it was being used in quantity.py in the _set_vertex_values function).
        # Note however, the function in the head of the code is very slow and
        # could be easily sped up many fold.
        #
        # Have we profiled it? (Ole 31/5/2020)
        
    def get_triangles_and_vertices_per_node(self, node=None):
        """Get triangles associated with given node.

        Return list of triangle_ids, vertex_ids for specified node.
        If node in None or absent, this information will be returned
        for all nodes in a list L where L[v] is the triangle
        list for node v.
        """

        triangle_list = []
        if node is not None:
            # Get index for this node
            #first = num.sum(self.number_of_triangles_per_node[:node])

            first = self.node_index[node]
            # Get number of triangles for this node
            count = self.number_of_triangles_per_node[node]

            for i in range(count):
                index = self.vertex_value_indices[first+i]

                volume_id = old_div(index, 3)
                vertex_id = index % 3

                triangle_list.append( (volume_id, vertex_id) )

            triangle_list = num.array(triangle_list, num.int)    #array default#
        else:
            # Get info for all nodes recursively.
            # If need be, we can speed this up by
            # working directly with the inverted triangle structure
            for i in range(self.number_of_nodes):
                L = self.get_triangles_and_vertices_per_node(node=i)
                triangle_list.append(L)

        return triangle_list

    def build_inverted_triangle_structure(self):
        """Build structure listing triangles belonging to each node

        Two arrays are created and store as mesh attributes

        number_of_triangles_per_node: An integer array of length N
        listing for each node how many triangles use it. N is the number of
        nodes in mesh.

        vertex_value_indices: An array of length M listing indices into
        triangles ordered by node number. The (triangle_id, vertex_id)
        pairs are obtained from each index as (index/3, index%3) or each
        index can be used directly into a flat triangles array. This
        is for example the case in the quantity.c where this structure is
        used to average vertex values efficiently.

        Example:
        a = [0.0, 0.0] # node 0
        b = [0.0, 2.0] # node 1
        c = [2.0, 0.0] # node 2
        d = [0.0, 4.0] # node 3
        e = [2.0, 2.0] # node 4
        f = [4.0, 0.0] # node 5
        nodes = array([a, b, c, d, e, f])

        #                    bac,     bce,     ecf,     dbe
        triangles = array([[1,0,2], [1,2,4], [4,2,5], [3,1,4]])

        For this structure:
        number_of_triangles_per_node = [1 3 3 1 3 1]
        which means that node a has 1 triangle associated with it, node b
        has 3, node has 3 and so on.

        vertex_value_indices = [ 1  0  3 10  2  4  7  9  5  6 11  8]
        which reflects the fact that
        node 0 is used by triangle 0, vertex 1 (index = 1)
        node 1 is used by triangle 0, vertex 0 (index = 0)
                   and by triangle 1, vertex 0 (index = 3)
                   and by triangle 3, vertex 1 (index = 10)
        node 2 is used by triangle 0, vertex 2 (index = 2)
                   and by triangle 1, vertex 1 (index = 4)
                   and by triangle 2, vertex 1 (index = 7)
        node 3 is used by triangle 3, vertex 0 (index = 9)
        node 4 is used by triangle 1, vertex 2 (index = 5)
                   and by triangle 2, vertex 0 (index = 6)
                   and by triangle 3, vertex 2 (index = 11)
        node 5 is used by triangle 2, vertex 2 (index = 8)

        Preconditions:
          self.nodes and self.triangles are defined

        Postcondition:
          self.number_of_triangles_per_node is built
          self.vertex_value_indices is built
        """

        # Count number of triangles per node
#        number_of_triangles_per_node = num.zeros(self.number_of_nodes,
#                                                 num.int)       #array default#
#        for volume_id, triangle in enumerate(self.get_triangles()):
#            for vertex_id in triangle:
#                number_of_triangles_per_node[vertex_id] += 1

        # Need to pad number_of_triangles_per_node in case lone nodes at end of list
        #number_of_triangles_per_node = num.zeros(self.number_of_nodes, num.int)


        number_of_triangles_per_node = num.bincount(self.triangles.flat).astype(num.int)
        number_of_lone_nodes = self.number_of_nodes - len(number_of_triangles_per_node)


        orphan_nodes = num.argwhere(number_of_triangles_per_node==0)
        number_of_orphan_nodes = len(orphan_nodes)

        if number_of_orphan_nodes > 0 and self.verbose:
            msg = 'Node(s) %d not associated to a triangle.' % orphan_nodes[0]
            print(msg)

        if number_of_lone_nodes > 0:
            number_of_triangles_per_node =  \
               num.append(number_of_triangles_per_node,num.zeros(number_of_lone_nodes,num.int))

        #assert num.allclose(number_of_triangles_per_node_new, number_of_triangles_per_node)

        # Allocate space for inverted structure
        number_of_entries = num.sum(number_of_triangles_per_node)

        assert number_of_entries == 3*self.number_of_triangles

        #vertex_value_indices = num.zeros(number_of_entries, num.int) #array default#

        # Array of vertex_indices (3*vol_id+vertex_id) sorted into contiguous
        # order around each node. Use with number_of_triangles_per_node to
        # find vertices associated with a node.
        # ie There are  number_of_triangles_per_node[i] vertices
        vertex_value_indices = num.argsort(self.triangles.flat).astype(num.int)
        #vertex_value_indices = num.argsort(self.triangles.flatten())

#        node_index = num.zeros((self.number_of_nodes)+1, dtype = num.int)
#        node_index[0] = 0
#        for i in xrange(self.number_of_nodes):
#            node_index[i+1] = node_index[i] + number_of_triangles_per_node[i]

        node_index = num.zeros((self.number_of_nodes)+1, dtype = num.int)
        node_index[1:] = num.cumsum(number_of_triangles_per_node)

        #assert num.allclose(node_index,node_index_new)




        # Save structures
        self.node_index = node_index
        self.number_of_triangles_per_node = number_of_triangles_per_node
        self.vertex_value_indices = vertex_value_indices

    def get_extent(self, absolute=False):
        """Return min and max of all x and y coordinates

        Boolean keyword argument absolute determines whether coordinates
        are to be made absolute by taking georeference into account
        """

        C = self.get_vertex_coordinates(absolute=absolute)
        X = C[:,0:6:2].copy()
        Y = C[:,1:6:2].copy()

        xmin = num.min(X)
        xmax = num.max(X)
        ymin = num.min(Y)
        ymax = num.max(Y)

        return xmin, xmax, ymin, ymax

    def get_areas(self):
        """Get areas of all individual triangles."""

        return self.areas

    def get_area(self):
        """Return total area of mesh"""

        return num.sum(self.areas)

    def set_georeference(self, g):
        self.geo_reference = g

    def get_georeference(self):
        return self.geo_reference<|MERGE_RESOLUTION|>--- conflicted
+++ resolved
@@ -686,13 +686,9 @@
             unique_verts[triangle[0]] = 0
             unique_verts[triangle[1]] = 0
             unique_verts[triangle[2]] = 0
-<<<<<<< HEAD
-        return list(unique_verts.keys())
-=======
         res = list(unique_verts.keys())
         res.sort() # Ensure uniqueness
         return res
->>>>>>> 70de02ed
 
         # Note Padarn 27/11/12:
         # This function was modified, but then it was deicded it was not
