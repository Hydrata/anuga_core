--- conflicted
+++ resolved
@@ -11,21 +11,9 @@
    Ole Nielsen, Stephen Roberts, Duncan Gray
    Geoscience Australia
 """
-<<<<<<< HEAD
-from __future__ import print_function
-from __future__ import absolute_import
-from __future__ import division
-
-from builtins import str
-from builtins import range
-from past.builtins import basestring
-from builtins import object
-from past.utils import old_div
-=======
 
 from builtins import range
 from builtins import object
->>>>>>> 70de02ed
 from time import time as walltime
 
 from anuga.config import max_smallsteps, beta_w, epsilon
@@ -48,37 +36,6 @@
 import numpy as num
 
 
-<<<<<<< HEAD
-
-
-
-class Generic_Domain(object):
-    '''
-    Generic computational Domain constructor.
-    '''
-
-
-    def __init__(self, source=None,
-                       triangles=None,
-                       boundary=None,
-                       conserved_quantities=None,
-                       evolved_quantities=None,
-                       other_quantities=None,
-                       tagged_elements=None,
-                       geo_reference=None,
-                       use_inscribed_circle=False,
-                       mesh_filename=None,
-                       use_cache=False,
-                       verbose=False,
-                       full_send_dict=None,
-                       ghost_recv_dict=None,
-                       starttime=0.0,
-                       processor=0,
-                       numproc=1,
-                       number_of_full_nodes=None,
-                       number_of_full_triangles=None,
-                       ghost_layer_width=2):
-=======
 class Generic_Domain(object):
     """Generic computational Domain constructor.
     """
@@ -104,7 +61,6 @@
                  number_of_full_nodes=None,
                  number_of_full_triangles=None,
                  ghost_layer_width=2):
->>>>>>> 70de02ed
 
         """Instantiate generic computational Domain.
 
@@ -293,11 +249,7 @@
         # =1 for full
         # =0 for ghost
         self.tri_full_flag = num.ones(N, num.int)
-<<<<<<< HEAD
-        
-=======
-
->>>>>>> 70de02ed
+
         for i in list(self.ghost_recv_dict.keys()):
             id = self.ghost_recv_dict[i][0]
             self.tri_full_flag[id] = 0
@@ -307,13 +259,7 @@
         # Identify full nodes as those that intersect a full triangle.
         Vol_ids = self.vertex_value_indices // 3
 
-<<<<<<< HEAD
-        Vol_ids  = old_div(self.vertex_value_indices,3)
-
-        # want this
-=======
         # Want this
->>>>>>> 70de02ed
         # W = num.repeat(self.tri_full_flag, 3)
         # but without creating extra memeory
         # Got this
@@ -514,11 +460,7 @@
 
     def print_statistics(self, *args, **kwargs):
         print(self.statistics(*args, **kwargs))
-<<<<<<< HEAD
-        
-=======
-
->>>>>>> 70de02ed
+
     def get_extent(self, *args, **kwargs):
         return self.mesh.get_extent(*args, **kwargs)
 
@@ -934,10 +876,7 @@
                 self.boundary_map[key] = boundary_map[key]
 
         # FIXME (Ole): Try to remove the sorting and fix test_mesh.py
-<<<<<<< HEAD
-=======
         # This should be OK with Python 3 as items already sorted.
->>>>>>> 70de02ed
         x = list(self.boundary.keys())
         x.sort()
 
@@ -1188,11 +1127,7 @@
                 k = 0
                 lower = num.min(speed)
                 for i, a in enumerate(speed):
-<<<<<<< HEAD
-                    if i % (old_div(N,10)) == 0 and i != 0:
-=======
                     if i % (N // 10) == 0 and i != 0:
->>>>>>> 70de02ed
                         # For every 10% of the sorted speeds
                         msg += '    %d speeds in [%f, %f]\n' % (i - k, lower, a)
                         lower = a
@@ -1223,11 +1158,7 @@
                 msg += 'had computed speed: %.6f m/s ' % (max_speed)
 
             if max_speed > 0.0:
-<<<<<<< HEAD
-                msg += '(timestep=%.6f)\n' % (old_div(radius,max_speed))
-=======
                 msg += '(timestep=%.6f)\n' % (radius // max_speed)
->>>>>>> 70de02ed
             else:
                 msg += '(timestep=%.6f)\n' % (0)
 
@@ -1493,19 +1424,12 @@
         return self.starttime
 
     def set_starttime(self, time):
-<<<<<<< HEAD
-        
-        if self.evolved_called: 
-            raise Exception("Can't change simulation start time once evolve has been called")
-        
-=======
 
         if self.evolved_called:
             msg = ('Can\'t change simulation start time once evolve has '
                    'been called')
             raise Exception(msg)
 
->>>>>>> 70de02ed
         self.starttime = float(time)
         self.set_time(0.0)
 
@@ -1530,16 +1454,10 @@
             matplotlib.use('Agg')
             import matplotlib.pyplot as plt
             import matplotlib.tri as tri
-<<<<<<< HEAD
-        except:
-            print("Couldn't import module from matplotlib, probably you need to update matplotlib")
-            raise
-=======
         except ModuleNotFoundError:
             msg = ('Couldn\'t import module from matplotlib, '
                    'probably you need to update matplotlib')
             raise Exception(msg)
->>>>>>> 70de02ed
 
         vertices = self.get_vertex_coordinates()
         full_mask = num.repeat(self.tri_full_flag == 1, 3)
@@ -1552,28 +1470,16 @@
         gy = vertices[ghost_mask, 1]
 
         # Plot full triangles
-<<<<<<< HEAD
-        n = int(old_div(len(fx),3))
-
-        triang = num.array(list(range(0,3*n)))
-=======
         n = int(len(fx) // 3)  # FIXME (Ole): No need to cast as int()
 
         triang = num.array(list(range(0, 3 * n)))
->>>>>>> 70de02ed
         triang.shape = (n, 3)
         plt.triplot(fx, fy, triang, 'g-')
 
         # Plot ghost triangles
-<<<<<<< HEAD
-        n = int(old_div(len(gx),3))
-        if n > 0:
-            triang = num.array(list(range(0,3*n)))
-=======
         n = int(len(gx) // 3)  # FIXME (Ole): No need to cast as int()
         if n > 0:
             triang = num.array(list(range(0, 3 * n)))
->>>>>>> 70de02ed
             triang.shape = (n, 3)
             plt.triplot(gx, gy, triang, 'b--')
 
