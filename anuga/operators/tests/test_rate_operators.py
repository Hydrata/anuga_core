"""  Test environmental forcing - rain, wind, etc.
"""
<<<<<<< HEAD
from __future__ import print_function
from __future__ import division
from builtins import range
=======

>>>>>>> 821b7dcc
from future.utils import raise_

import unittest, os
import anuga
import numpy
from anuga import Domain
from anuga import Reflective_boundary
from anuga import rectangular_cross_domain
from anuga import file_function

from anuga.config import netcdf_mode_r, netcdf_mode_w, netcdf_mode_a
from anuga.file_conversion.file_conversion import timefile2netcdf
from anuga.config import time_format

from anuga.fit_interpolate.interpolate import Modeltime_too_early
from anuga.fit_interpolate.interpolate import Modeltime_too_late

from anuga.operators.rate_operators import *

import numpy as num
import warnings
import time
import os


# Setup to skip test if xarray not available
import sys
try:
    import xarray
except ImportError:
    pass

import pytest

warnings.simplefilter("ignore")

verbose = False
class Test_rate_operators(unittest.TestCase):
    def setUp(self):
        pass

    def tearDown(self):
        try:
            os.remove('test_file_function.txt')
        except:
            pass

        try:
            os.remove('test_file_function.tms')
        except:
            pass


    def test_rate_operator_simple(self):
        from anuga.config import rho_a, rho_w, eta_w
        from math import pi, cos, sin

        a = [0.0, 0.0]
        b = [0.0, 2.0]
        c = [2.0, 0.0]
        d = [0.0, 4.0]
        e = [2.0, 2.0]
        f = [4.0, 0.0]

        points = [a, b, c, d, e, f]
        #             bac,     bce,     ecf,     dbe
        vertices = [[1,0,2], [1,2,4], [4,2,5], [3,1,4]]

        domain = Domain(points, vertices)

        #Flat surface with 1m of water
        domain.set_quantity('elevation', 0)
        domain.set_quantity('stage', 1.0)
        domain.set_quantity('friction', 0)

        Br = Reflective_boundary(domain)
        domain.set_boundary({'exterior': Br})


#        print domain.quantities['stage'].centroid_values
#        print domain.quantities['xmomentum'].centroid_values
#        print domain.quantities['ymomentum'].centroid_values

        # Apply operator to these triangles
        indices = [0,1,3]

        rate = 1.0
        factor = 10.0
        default_rate= 0.0

        operator = Rate_operator(domain, rate=rate, factor=factor, \
                      indices=indices, default_rate = default_rate)

        # Apply Operator
        domain.timestep = 2.0
        operator()

        stage_ex = [ 21.,  21.,   1.,  21.]

#        print domain.quantities['stage'].centroid_values
#        print domain.quantities['xmomentum'].centroid_values
#        print domain.quantities['ymomentum'].centroid_values

        assert num.allclose(domain.quantities['stage'].centroid_values, stage_ex)
        assert num.allclose(domain.quantities['xmomentum'].centroid_values, 0.0)
        assert num.allclose(domain.quantities['ymomentum'].centroid_values, 0.0)
        assert num.allclose(domain.fractional_step_volume_integral, factor*domain.timestep*(rate*domain.areas[indices]).sum())


        # test timestepping_statistics
        stats = operator.timestepping_statistics()
        import re
        rr = re.findall(r"[-+]?[.]?[\d]+(?:,\d\d\d)*[\.]?\d*(?:[eE][-+]?\d+)?", stats)
        assert num.allclose (float(rr[1]), 1.0)
        assert num.allclose (float(rr[2]), 60.0)



    def test_rate_operator_negative_rate(self):
        from anuga.config import rho_a, rho_w, eta_w
        from math import pi, cos, sin

        a = [0.0, 0.0]
        b = [0.0, 2.0]
        c = [2.0, 0.0]
        d = [0.0, 4.0]
        e = [2.0, 2.0]
        f = [4.0, 0.0]

        points = [a, b, c, d, e, f]
        #             bac,     bce,     ecf,     dbe
        vertices = [[1,0,2], [1,2,4], [4,2,5], [3,1,4]]

        domain = Domain(points, vertices)

        #Flat surface with 1m of water
        domain.set_quantity('elevation', 0)
        domain.set_quantity('stage', 1.0)
        domain.set_quantity('friction', 0)

        Br = Reflective_boundary(domain)
        domain.set_boundary({'exterior': Br})

#        print domain.quantities['elevation'].centroid_values
#        print domain.quantities['stage'].centroid_values
#        print domain.quantities['xmomentum'].centroid_values
#        print domain.quantities['ymomentum'].centroid_values

        # Apply operator to these triangles
        indices = [0,1,3]



        #Catchment_Rain_Polygon = read_polygon(join('CatchmentBdy.csv'))
        #rainfall = file_function(join('1y120m.tms'), quantities=['rainfall'])
        rate = -1.0
        factor = 10.0
        default_rate= 0.0

        operator = Rate_operator(domain, rate=rate, factor=factor, \
                      indices=indices, default_rate = default_rate)


        # Apply Operator
        domain.timestep = 2.0
        operator()

        stage_ex = [ 0.,  0.,   1.,  0.]
        step_integral = -6.0

        #print domain.quantities['elevation'].centroid_values
        #print domain.quantities['stage'].centroid_values
        #print domain.quantities['xmomentum'].centroid_values
        #print domain.quantities['ymomentum'].centroid_values
        #print domain.fractional_step_volume_integral
        #print factor*domain.timestep*(rate*domain.areas[indices]).sum()

        #increment = factor*domain.timestep*rate*domain.areas



        assert num.allclose(domain.quantities['stage'].centroid_values, stage_ex)
        assert num.allclose(domain.quantities['xmomentum'].centroid_values, 0.0)
        assert num.allclose(domain.quantities['ymomentum'].centroid_values, 0.0)
        assert num.allclose(domain.fractional_step_volume_integral, step_integral)

        # test timestepping_statistics
        stats = operator.timestepping_statistics()
        import re
        rr = re.findall(r"[-+]?[.]?[\d]+(?:,\d\d\d)*[\.]?\d*(?:[eE][-+]?\d+)?", stats)
        assert num.allclose(float(rr[1]), -1.0)
        assert num.allclose(float(rr[2]), -60.0)

    def test_rate_operator_negative_rate_full(self):
        from anuga.config import rho_a, rho_w, eta_w
        from math import pi, cos, sin

        a = [0.0, 0.0]
        b = [0.0, 2.0]
        c = [2.0, 0.0]
        d = [0.0, 4.0]
        e = [2.0, 2.0]
        f = [4.0, 0.0]

        points = [a, b, c, d, e, f]
        #             bac,     bce,     ecf,     dbe
        vertices = [[1,0,2], [1,2,4], [4,2,5], [3,1,4]]

        domain = Domain(points, vertices)

        #Flat surface with 1m of water
        domain.set_quantity('elevation', 0)
        domain.set_quantity('stage', 10.0)
        domain.set_quantity('friction', 0)

        Br = Reflective_boundary(domain)
        domain.set_boundary({'exterior': Br})

#        print domain.quantities['elevation'].centroid_values
#        print domain.quantities['stage'].centroid_values
#        print domain.quantities['xmomentum'].centroid_values
#        print domain.quantities['ymomentum'].centroid_values

        # Apply operator to these triangles
        indices = [0,1,3]



        #Catchment_Rain_Polygon = read_polygon(join('CatchmentBdy.csv'))
        #rainfall = file_function(join('1y120m.tms'), quantities=['rainfall'])
        rate = -1.0
        factor = 10.0
        default_rate= 0.0

        operator = Rate_operator(domain, rate=rate, factor=factor, \
                      indices=None, default_rate = default_rate)


        # Apply Operator
        domain.timestep = 2.0
        operator()

        stage_ex = [ 0.,  0.,   0.,  0.]
        step_integral = -80.0

        #print domain.quantities['elevation'].centroid_values
        #print domain.quantities['stage'].centroid_values
        #print domain.quantities['xmomentum'].centroid_values
        #print domain.quantities['ymomentum'].centroid_values
        #print domain.fractional_step_volume_integral


        assert num.allclose(domain.quantities['stage'].centroid_values, stage_ex)
        assert num.allclose(domain.quantities['xmomentum'].centroid_values, 0.0)
        assert num.allclose(domain.quantities['ymomentum'].centroid_values, 0.0)
        assert num.allclose(domain.fractional_step_volume_integral, step_integral)

        # test timestepping_statistics
        stats = operator.timestepping_statistics()
        import re
        rr = re.findall(r"[-+]?[.]?[\d]+(?:,\d\d\d)*[\.]?\d*(?:[eE][-+]?\d+)?", stats)
        assert num.allclose(float(rr[1]), -1.0)
        assert num.allclose(float(rr[2]), -80.0)

    def test_rate_operator_rate_from_file(self):
        from anuga.config import rho_a, rho_w, eta_w
        from math import pi, cos, sin

        a = [0.0, 0.0]
        b = [0.0, 2.0]
        c = [2.0, 0.0]
        d = [0.0, 4.0]
        e = [2.0, 2.0]
        f = [4.0, 0.0]

        points = [a, b, c, d, e, f]
        #             bac,     bce,     ecf,     dbe
        vertices = [[1,0,2], [1,2,4], [4,2,5], [3,1,4]]


        #---------------------------------
        #Typical ASCII file
        #---------------------------------
        finaltime = 1200
        filename = 'test_file_function'
        fid = open(filename + '.txt', 'w')
        start = time.mktime(time.strptime('2000', '%Y'))
        dt = 60  #One minute intervals
        t = 0.0
        while t <= finaltime:
            t_string = time.strftime(time_format, time.gmtime(t+start))
            fid.write('%s, %f %f %f\n' %(t_string, 2*t, t**2, sin(t*pi/600)))
            t += dt

        fid.close()

        #Convert ASCII file to NetCDF (Which is what we really like!)
        timefile2netcdf(filename+'.txt')


        #Create file function from time series
        F = file_function(filename + '.tms',
                          quantities = ['Attribute0',
                                        'Attribute1',
                                        'Attribute2'])


        #Now try interpolation
        for i in range(20):
            t = i*10
            q = F(t)

            #Exact linear intpolation
            assert num.allclose(q[0], 2*t)
            if i%6 == 0:
                assert num.allclose(q[1], t**2)
                assert num.allclose(q[2], sin(t*pi/600))

        #Check non-exact

        t = 90 #Halfway between 60 and 120
        q = F(t)
        assert num.allclose( (120**2 + 60**2)/2, q[1] )
        assert num.allclose( (sin(120*pi/600) + sin(60*pi/600))/2, q[2] )


        t = 100 #Two thirds of the way between between 60 and 120
        q = F(t)
        assert num.allclose( 2*120**2/3 + 60**2/3, q[1] )
        assert num.allclose( 2*sin(120*pi/600)/3 + sin(60*pi/600)/3, q[2] )

        #os.remove(filename + '.txt')
        #os.remove(filename + '.tms')


        domain = Domain(points, vertices)

        #Flat surface with 1m of water
        domain.set_quantity('elevation', 0)
        domain.set_quantity('stage', 1.0)
        domain.set_quantity('friction', 0)

        Br = Reflective_boundary(domain)
        domain.set_boundary({'exterior': Br})

#        print domain.quantities['elevation'].centroid_values
#        print domain.quantities['stage'].centroid_values
#        print domain.quantities['xmomentum'].centroid_values
#        print domain.quantities['ymomentum'].centroid_values

        # Apply operator to these triangles
        indices = [0,1,3]


        rate = file_function(filename + '.tms', quantities=['Attribute1'])


        # Make starttime of domain consistent with tms file starttime
        domain.set_starttime(rate.starttime)

        factor = 1000.0
        default_rate= 17.7

        operator = Rate_operator(domain, rate=rate, factor=factor, \
                      indices=indices, default_rate = default_rate)


        # Apply Operator
        domain.set_time(360.0)
        domain.timestep = 1.0

        operator()



        d = domain.get_time()**2 * factor + 1.0
        stage_ex0 = [ d,  d,   1.,  d]

#        print d, domain.get_time(), F(360.0)

#        print domain.quantities['elevation'].centroid_values
#        print domain.quantities['stage'].centroid_values
#        print domain.quantities['xmomentum'].centroid_values
#        print domain.quantities['ymomentum'].centroid_values

        assert num.allclose(domain.quantities['stage'].centroid_values, stage_ex0)
        assert num.allclose(domain.quantities['xmomentum'].centroid_values, 0.0)
        assert num.allclose(domain.quantities['ymomentum'].centroid_values, 0.0)
        assert num.allclose(domain.fractional_step_volume_integral, ((d-1.)*domain.areas[indices]).sum())



        domain.set_time(1300.0)
        domain.timestep = 1.0

        operator()

        d = default_rate*factor + d
        stage_ex1 = [ d,  d,   1.,  d]

#         print domain.quantities['elevation'].centroid_values
#         print domain.quantities['stage'].centroid_values
#         print domain.quantities['xmomentum'].centroid_values
#         print domain.quantities['ymomentum'].centroid_values

        assert num.allclose(domain.quantities['stage'].centroid_values, stage_ex1)
        assert num.allclose(domain.quantities['xmomentum'].centroid_values, 0.0)
        assert num.allclose(domain.quantities['ymomentum'].centroid_values, 0.0)
        assert num.allclose(domain.fractional_step_volume_integral, ((d-1.)*domain.areas[indices]).sum())


        tmp = numpy.zeros_like(domain.quantities['stage'].centroid_values)
        tmp[:] = domain.quantities['stage'].centroid_values

        d0 = domain.fractional_step_volume_integral

        domain.set_time(-10.0)
        domain.timestep = 1.0

        operator()

        d = default_rate*factor
        stage_ex2 = numpy.array([ d,  d,   0.,  d]) + numpy.array(stage_ex1)

        assert num.allclose(domain.quantities['stage'].centroid_values, stage_ex2)
        assert num.allclose(domain.quantities['xmomentum'].centroid_values, 0.0)
        assert num.allclose(domain.quantities['ymomentum'].centroid_values, 0.0)
        assert num.allclose(domain.fractional_step_volume_integral, d0+(d*domain.areas[indices]).sum())

        # test timestepping_statistics
        stats = operator.timestepping_statistics()
        import re
        rr = re.findall(r"[-+]?[.]?[\d]+(?:,\d\d\d)*[\.]?\d*(?:[eE][-+]?\d+)?", stats)
        assert num.allclose(float(rr[1]), 17.7)
        assert num.allclose(float(rr[2]), 106200.0)

    def test_rate_operator_functions_rate_default_rate(self):
        from anuga.config import rho_a, rho_w, eta_w
        from math import pi, cos, sin

        a = [0.0, 0.0]
        b = [0.0, 2.0]
        c = [2.0, 0.0]
        d = [0.0, 4.0]
        e = [2.0, 2.0]
        f = [4.0, 0.0]

        points = [a, b, c, d, e, f]
        #             bac,     bce,     ecf,     dbe
        vertices = [[1,0,2], [1,2,4], [4,2,5], [3,1,4]]

        domain = Domain(points, vertices)

        #Flat surface with 1m of water
        domain.set_quantity('elevation', 0)
        domain.set_quantity('stage', 1.0)
        domain.set_quantity('friction', 0)

        Br = Reflective_boundary(domain)
        domain.set_boundary({'exterior': Br})

        if verbose:
            print(domain.quantities['elevation'].centroid_values)
            print(domain.quantities['stage'].centroid_values)
            print(domain.quantities['xmomentum'].centroid_values)
            print(domain.quantities['ymomentum'].centroid_values)

        # Apply operator to these triangles
        indices = [0,1,3]
        factor = 10.0


        def main_rate(t):
            if t > 20:
                msg = 'Model time exceeded.'
                raise_(Modeltime_too_late, msg)
            else:
                return 3.0 * t + 7.0

        default_rate = lambda t: 3*t + 7


        operator = Rate_operator(domain, rate=main_rate, factor=factor, \
                      indices=indices, default_rate = default_rate)


        # Apply Operator
        domain.timestep = 2.0
        operator()

        t = operator.get_time()
        d = operator.get_timestep()*main_rate(t)*factor + 1
        stage_ex = [ d,  d,   1.,  d]

        if verbose:
            print("Time ", operator.get_time())
            print("Rate ", main_rate(t))
            print(domain.quantities['elevation'].centroid_values)
            print(domain.quantities['stage'].centroid_values)
            print(domain.quantities['xmomentum'].centroid_values)
            print(domain.quantities['ymomentum'].centroid_values)

        assert num.allclose(domain.quantities['stage'].centroid_values, stage_ex)
        assert num.allclose(domain.quantities['xmomentum'].centroid_values, 0.0)
        assert num.allclose(domain.quantities['ymomentum'].centroid_values, 0.0)
        assert num.allclose(domain.fractional_step_volume_integral, ((d-1.)*domain.areas[indices]).sum())

        domain.set_time(30.0)
        domain.timestep = 1.0
        operator()

        t = operator.get_time()
        d = operator.get_timestep()*default_rate(t)*factor + d
        stage_ex = [ d,  d,   1.,  d]

        if verbose:
            print("Time ", operator.get_time())
            print("Rate ", default_rate(t))
            print(domain.quantities['elevation'].centroid_values)
            print(domain.quantities['stage'].centroid_values)
            print(domain.quantities['xmomentum'].centroid_values)
            print(domain.quantities['ymomentum'].centroid_values)

        assert num.allclose(domain.quantities['stage'].centroid_values, stage_ex)
        assert num.allclose(domain.quantities['xmomentum'].centroid_values, 0.0)
        assert num.allclose(domain.quantities['ymomentum'].centroid_values, 0.0)


        # test timestepping_statistics
        stats = operator.timestepping_statistics()


        import re
        rr = re.findall(r"[-+]?[.]?[\d]+(?:,\d\d\d)*[\.]?\d*(?:[eE][-+]?\d+)?", stats)

        if verbose:
            print('Operator Statistics: ',stats)
            print('Extracted values: ',rr)
            print('get_Q: ', operator.get_Q())
            print('Get rate value: ', operator.get_non_spatial_rate())
            print('Areas: ', operator.areas)

        assert num.allclose(float(rr[1]), 97.0)
        assert num.allclose(float(rr[2]), 5820.0)


    def test_rate_operator_functions_spatial(self):
        from anuga.config import rho_a, rho_w, eta_w
        from math import pi, cos, sin

        a = [0.0, 0.0]
        b = [0.0, 2.0]
        c = [2.0, 0.0]
        d = [0.0, 4.0]
        e = [2.0, 2.0]
        f = [4.0, 0.0]

        points = [a, b, c, d, e, f]
        #             bac,     bce,     ecf,     dbe
        vertices = [[1,0,2], [1,2,4], [4,2,5], [3,1,4]]

        domain = Domain(points, vertices)


        area = numpy.sum(domain.areas)

        #Flat surface with 1m of water
        domain.set_quantity('elevation', 0.0)
        domain.set_quantity('stage', 1.0)
        domain.set_quantity('friction', 0.0)

        Br = Reflective_boundary(domain)
        domain.set_boundary({'exterior': Br})

        verbose = False

        if verbose:
            print(domain.quantities['elevation'].centroid_values)
            print(domain.quantities['stage'].centroid_values)
            print(domain.quantities['xmomentum'].centroid_values)
            print(domain.quantities['ymomentum'].centroid_values)

        # Apply operator to these triangles
        factor = 10.0


        def main_spatial_rate(x,y,t):
            # x and y should be an n by 1 array
            return x + y

        default_rate = 0.0


        operator = Rate_operator(domain, rate=main_spatial_rate, factor=factor, \
                      default_rate = default_rate)


        # Apply Operator
        domain.timestep = 2.0
        operator()


        t = operator.get_time()
        Q = operator.get_Q()
        x = operator.coord_c[:,0]
        y = operator.coord_c[:,1]
        rate = main_spatial_rate(x,y,t)*factor
        Q_ex = num.sum(domain.areas*rate)
        d = operator.get_timestep()*rate + 1

        #print "d"
        #print d
        #print area, Q, Q_ex
        stage_ex = num.array([ 1.0,  1.0,   1.0,  1.0])
        stage_ex[:] = d

        if verbose:
            print(domain.quantities['elevation'].centroid_values)
            print(domain.quantities['stage'].centroid_values)
            print(domain.quantities['xmomentum'].centroid_values)
            print(domain.quantities['ymomentum'].centroid_values)

        assert num.allclose(domain.quantities['stage'].centroid_values, stage_ex)
        assert num.allclose(domain.quantities['xmomentum'].centroid_values, 0.0)
        assert num.allclose(domain.quantities['ymomentum'].centroid_values, 0.0)
        assert num.allclose(Q_ex, Q)


        # test timestepping_statistics
        stats = operator.timestepping_statistics()
        import re
        rr = re.findall(r"[-+]?[.]?[\d]+(?:,\d\d\d)*[\.]?\d*(?:[eE][-+]?\d+)?", stats)
        assert num.allclose(float(rr[1]), 1.33333)
        assert num.allclose(float(rr[2]), 3.33333)
        assert num.allclose(float(rr[3]), 213.33333)

#operator_5: Min rate = 1.33333 m/s, Max rate = 3.33333 m/s, Total Q = 213.333 m^3/s


    def test_rate_operator_functions_spatial_with_ghost(self):
        from anuga.config import rho_a, rho_w, eta_w
        from math import pi, cos, sin

        a = [0.0, 0.0]
        b = [0.0, 2.0]
        c = [2.0, 0.0]
        d = [0.0, 4.0]
        e = [2.0, 2.0]
        f = [4.0, 0.0]

        points = [a, b, c, d, e, f]
        #             bac,     bce,     ecf,     dbe
        vertices = [[1,0,2], [1,2,4], [4,2,5], [3,1,4]]

        domain = Domain(points, vertices)


        area = numpy.sum(domain.areas)

        #Flat surface with 1m of water
        domain.set_quantity('elevation', 0.0)
        domain.set_quantity('stage', 1.0)
        domain.set_quantity('friction', 0.0)

        Br = Reflective_boundary(domain)
        domain.set_boundary({'exterior': Br})

        verbose = False

        if verbose:
            print(domain.quantities['elevation'].centroid_values)
            print(domain.quantities['stage'].centroid_values)
            print(domain.quantities['xmomentum'].centroid_values)
            print(domain.quantities['ymomentum'].centroid_values)

        # Apply operator to these triangles
        factor = 10.0


        def main_spatial_rate(x,y,t):
            # x and y should be an n by 1 array
            return x + y

        default_rate = 0.0

        # kludge to make a ghost cell
        domain.tri_full_flag[1] = 0

        operator = Rate_operator(domain, rate=main_spatial_rate, factor=factor, \
                      default_rate = default_rate)


        # Apply Operator
        domain.timestep = 2.0
        operator()


        t = operator.get_time()
        Q_all = operator.get_Q(full_only=False)
        Q_full = operator.get_Q()
        x = operator.coord_c[:,0]
        y = operator.coord_c[:,1]
        rate = main_spatial_rate(x,y,t)*factor
        Q_ex_all = num.sum(domain.areas*rate)
        Q_ex_full = num.sum(num.where(domain.tri_full_flag==1,domain.areas*rate,0.0))
        d = operator.get_timestep()*rate + 1

        #print "d"
        #print d
        #print Q_ex_full, Q_ex_all
        stage_ex = num.array([ 1.0,  1.0,   1.0,  1.0])
        stage_ex[:] = d

        if verbose:
            print(domain.quantities['elevation'].centroid_values)
            print(domain.quantities['stage'].centroid_values)
            print(domain.quantities['xmomentum'].centroid_values)
            print(domain.quantities['ymomentum'].centroid_values)

        assert num.allclose(domain.quantities['stage'].centroid_values, stage_ex)
        assert num.allclose(domain.quantities['xmomentum'].centroid_values, 0.0)
        assert num.allclose(domain.quantities['ymomentum'].centroid_values, 0.0)
        assert num.allclose(Q_ex_all, Q_all)
        assert num.allclose(Q_ex_full, Q_full)
        assert num.allclose(domain.fractional_step_volume_integral, ((d-1.)*domain.areas*domain.tri_full_flag).sum())

        # test timestepping_statistics
        stats = operator.timestepping_statistics()
        import re
        rr = re.findall(r"[-+]?[.]?[\d]+(?:,\d\d\d)*[\.]?\d*(?:[eE][-+]?\d+)?", stats)

        assert num.allclose(float(rr[1]), 1.33333)
        assert num.allclose(float(rr[2]), 3.33333)
        assert num.allclose(float(rr[3]), 160.0)

    def test_rate_operator_functions_spatial_indices(self):
        from anuga.config import rho_a, rho_w, eta_w
        from math import pi, cos, sin

        a = [0.0, 0.0]
        b = [0.0, 2.0]
        c = [2.0, 0.0]
        d = [0.0, 4.0]
        e = [2.0, 2.0]
        f = [4.0, 0.0]

        points = [a, b, c, d, e, f]
        #             bac,     bce,     ecf,     dbe
        vertices = [[1,0,2], [1,2,4], [4,2,5], [3,1,4]]

        domain = Domain(points, vertices)

        #Flat surface with 1m of water
        domain.set_quantity('elevation', 0.0)
        domain.set_quantity('stage', 1.0)
        domain.set_quantity('friction', 0.0)

        Br = Reflective_boundary(domain)
        domain.set_boundary({'exterior': Br})

        verbose = False

        if verbose:
            print(domain.quantities['elevation'].centroid_values)
            print(domain.quantities['stage'].centroid_values)
            print(domain.quantities['xmomentum'].centroid_values)
            print(domain.quantities['ymomentum'].centroid_values)

        # Apply operator to these triangles
        indices = [0,1,3]
        factor = 10.0


        def main_spatial_rate(x,y,t):
            # x and y should be an n by 1 array
            return x + y

        default_rate = 0.0


        operator = Rate_operator(domain, rate=main_spatial_rate, factor=factor, \
                      indices=indices, default_rate = default_rate)


        # Apply Operator
        domain.timestep = 2.0
        operator()

        t = operator.get_time()
        Q = operator.get_Q()
        x = operator.coord_c[indices,0]
        y = operator.coord_c[indices,1]
        rate = main_spatial_rate(x,y,t)*factor
        Q_ex = num.sum(domain.areas[indices]*rate)
        d = operator.get_timestep()*rate + 1


        #print "d"
        #print d
        stage_ex = num.array([ 1.0,  1.0,   1.0,  1.0])
        stage_ex[indices] = d

        if verbose:
            print(domain.quantities['elevation'].centroid_values)
            print(domain.quantities['stage'].centroid_values)
            print(domain.quantities['xmomentum'].centroid_values)
            print(domain.quantities['ymomentum'].centroid_values)

        assert num.allclose(domain.quantities['stage'].centroid_values, stage_ex)
        assert num.allclose(domain.quantities['xmomentum'].centroid_values, 0.0)
        assert num.allclose(domain.quantities['ymomentum'].centroid_values, 0.0)
        assert num.allclose(Q_ex, Q)
        assert num.allclose(domain.fractional_step_volume_integral, ((d-1.)*domain.areas[indices]).sum())


        # test timestepping_statistics
        stats = operator.timestepping_statistics()
        import re
        rr = re.findall(r"[-+]?[.]?[\d]+(?:,\d\d\d)*[\.]?\d*(?:[eE][-+]?\d+)?", stats)

        assert num.allclose(float(rr[1]), 1.33333)
        assert num.allclose(float(rr[2]), 3.33333)
        assert num.allclose(float(rr[3]), 146.667)


    def test_rate_operator_rate_quantity(self):
        from anuga.config import rho_a, rho_w, eta_w
        from math import pi, cos, sin

        a = [0.0, 0.0]
        b = [0.0, 2.0]
        c = [2.0, 0.0]
        d = [0.0, 4.0]
        e = [2.0, 2.0]
        f = [4.0, 0.0]

        points = [a, b, c, d, e, f]
        #             bac,     bce,     ecf,     dbe
        vertices = [[1,0,2], [1,2,4], [4,2,5], [3,1,4]]

        domain = Domain(points, vertices)

        #Flat surface with 1m of water
        domain.set_quantity('elevation', 0.0)
        domain.set_quantity('stage', 1.0)
        domain.set_quantity('friction', 0.0)

        Br = Reflective_boundary(domain)
        domain.set_boundary({'exterior': Br})

        verbose = False

        if verbose:
            print(domain.quantities['elevation'].centroid_values)
            print(domain.quantities['stage'].centroid_values)
            print(domain.quantities['xmomentum'].centroid_values)
            print(domain.quantities['ymomentum'].centroid_values)

        # Apply operator to these triangles
        indices = [0,1,3]
        factor = 10.0


        from anuga import Quantity
        rate_Q = Quantity(domain)
        rate_Q.set_values(1.0)

        operator = Rate_operator(domain, rate=rate_Q, factor=factor, \
                                 indices=indices)


        # Apply Operator
        domain.timestep = 2.0
        operator()
        rate = rate_Q.centroid_values[indices]
        t = operator.get_time()
        Q = operator.get_Q()

        rate = rate*factor
        Q_ex = num.sum(domain.areas[indices]*rate)
        d = operator.get_timestep()*rate + 1


        #print "d"
        #print d
        #print Q_ex
        #print Q
        stage_ex = num.array([ 1.0,  1.0,   1.0,  1.0])
        stage_ex[indices] = d

        verbose = False

        if verbose:
            print(domain.quantities['elevation'].centroid_values)
            print(domain.quantities['stage'].centroid_values)
            print(domain.quantities['xmomentum'].centroid_values)
            print(domain.quantities['ymomentum'].centroid_values)

        assert num.allclose(domain.quantities['stage'].centroid_values, stage_ex)
        assert num.allclose(domain.quantities['xmomentum'].centroid_values, 0.0)
        assert num.allclose(domain.quantities['ymomentum'].centroid_values, 0.0)
        assert num.allclose(Q_ex, Q)
        assert num.allclose(domain.fractional_step_volume_integral, ((d-1.)*domain.areas[indices]).sum())

        # test timestepping_statistics
        stats = operator.timestepping_statistics()
        import re
        rr = re.findall(r"[-+]?[.]?[\d]+(?:,\d\d\d)*[\.]?\d*(?:[eE][-+]?\d+)?", stats)

        assert num.allclose(float(rr[1]), 1.0)
        assert num.allclose(float(rr[2]), 1.0)
        assert num.allclose(float(rr[3]), 60.0)

    def test_rate_operator_rate_centroid_array(self):
        from anuga.config import rho_a, rho_w, eta_w
        from math import pi, cos, sin

        a = [0.0, 0.0]
        b = [0.0, 2.0]
        c = [2.0, 0.0]
        d = [0.0, 4.0]
        e = [2.0, 2.0]
        f = [4.0, 0.0]

        points = [a, b, c, d, e, f]
        #             bac,     bce,     ecf,     dbe
        vertices = [[1,0,2], [1,2,4], [4,2,5], [3,1,4]]

        domain = Domain(points, vertices)

        #Flat surface with 1m of water
        domain.set_quantity('elevation', 0.0)
        domain.set_quantity('stage', 1.0)
        domain.set_quantity('friction', 0.0)

        Br = Reflective_boundary(domain)
        domain.set_boundary({'exterior': Br})

        verbose = False

        if verbose:
            print(domain.quantities['elevation'].centroid_values)
            print(domain.quantities['stage'].centroid_values)
            print(domain.quantities['xmomentum'].centroid_values)
            print(domain.quantities['ymomentum'].centroid_values)

        # Apply operator to these triangles
        indices = [0,1,3]
        factor = 10.0


        rate_array = numpy.ones((domain.number_of_triangles,))

        operator = Rate_operator(domain, rate=rate_array, factor=factor, \
                                 indices=indices)


        # Apply Operator
        domain.timestep = 2.0
        operator()
        rate = rate_array[indices]
        t = operator.get_time()
        Q = operator.get_Q()

        rate = rate*factor
        Q_ex = num.sum(domain.areas[indices]*rate)
        d = operator.get_timestep()*rate + 1


        #print "d"
        #print d
        #print Q_ex
        #print Q
        stage_ex = num.array([ 1.0,  1.0,   1.0,  1.0])
        stage_ex[indices] = d

        verbose = False

        if verbose:
            print(domain.quantities['elevation'].centroid_values)
            print(domain.quantities['stage'].centroid_values)
            print(domain.quantities['xmomentum'].centroid_values)
            print(domain.quantities['ymomentum'].centroid_values)

        assert num.allclose(domain.quantities['stage'].centroid_values, stage_ex)
        assert num.allclose(domain.quantities['xmomentum'].centroid_values, 0.0)
        assert num.allclose(domain.quantities['ymomentum'].centroid_values, 0.0)
        assert num.allclose(Q_ex, Q)
        assert num.allclose(domain.fractional_step_volume_integral, ((d-1.)*domain.areas[indices]).sum())

        # test timestepping_statistics
        stats = operator.timestepping_statistics()
        import re
        rr = re.findall(r"[-+]?[.]?[\d]+(?:,\d\d\d)*[\.]?\d*(?:[eE][-+]?\d+)?", stats)

        assert num.allclose(float(rr[1]), 1.0)
        assert num.allclose(float(rr[2]), 1.0)
        assert num.allclose(float(rr[3]), 60.0)
     

    def test_rate_operator_rate_centroid_array_wrong_shape(self):
        from anuga.config import rho_a, rho_w, eta_w
        from math import pi, cos, sin

        a = [0.0, 0.0]
        b = [0.0, 2.0]
        c = [2.0, 0.0]
        d = [0.0, 4.0]
        e = [2.0, 2.0]
        f = [4.0, 0.0]

        points = [a, b, c, d, e, f]
        #             bac,     bce,     ecf,     dbe
        vertices = [[1,0,2], [1,2,4], [4,2,5], [3,1,4]]

        domain = Domain(points, vertices)

        #Flat surface with 1m of water
        domain.set_quantity('elevation', 0.0)
        domain.set_quantity('stage', 1.0)
        domain.set_quantity('friction', 0.0)

        Br = Reflective_boundary(domain)
        domain.set_boundary({'exterior': Br})

        verbose = False

        if verbose:
            print(domain.quantities['elevation'].centroid_values)
            print(domain.quantities['stage'].centroid_values)
            print(domain.quantities['xmomentum'].centroid_values)
            print(domain.quantities['ymomentum'].centroid_values)

        # Apply operator to these triangles
        indices = [0,1,3]
        factor = 10.0

        # create array with wrong size, should throw an error
        rate_array = numpy.ones((domain.number_of_triangles,2))

        try:
            Rate_operator(domain, rate=rate_array, factor=factor, \
                                 indices=indices)
        except AssertionError: # this is expected
            pass

    @pytest.mark.skipif('xarray' not in sys.modules,
                    reason="requires the xarray module")
    def test_rate_operator_rate_xarray(self):
        from anuga.config import rho_a, rho_w, eta_w
        from math import pi, cos, sin

        import xarray, pandas

        a = [0.0, 0.0]
        b = [0.0, 2.0]
        c = [2.0, 0.0]
        d = [0.0, 4.0]
        e = [2.0, 2.0]
        f = [4.0, 0.0]

        points = [a, b, c, d, e, f]
        #             bac,     bce,     ecf,     dbe
        vertices = [[1,0,2], [1,2,4], [4,2,5], [3,1,4]]

        domain = Domain(points, vertices)

        #Flat surface with 1m of water
        domain.set_quantity('elevation', 0.0)
        domain.set_quantity('stage', 1.0)
        domain.set_quantity('friction', 0.0)

        Br = Reflective_boundary(domain)
        domain.set_boundary({'exterior': Br})

        verbose = False

        if verbose:
            print(domain.quantities['elevation'].centroid_values)
            print(domain.quantities['stage'].centroid_values)
            print(domain.quantities['xmomentum'].centroid_values)
            print(domain.quantities['ymomentum'].centroid_values)

        # Apply operator to these triangles
        factor = 10.0


        rate_array = numpy.ones((domain.number_of_triangles,))

        operator = Rate_operator(domain, rate=rate_array, factor=factor)


        # Apply Operator
        domain.timestep = 2.0
        operator()
        rate = rate_array
        t = operator.get_time()
        Q = operator.get_Q()

        rate = rate*factor
        Q_ex = num.sum(domain.areas*rate)
        d = operator.get_timestep()*rate + 1


        #print "d"
        #print d
        #print Q_ex
        #print Q
        stage_ex = num.array([ 1.0,  1.0,   1.0,  1.0])
        stage_ex = d

        verbose = False

        if verbose:
            print(domain.quantities['elevation'].centroid_values)
            print(domain.quantities['stage'].centroid_values)
            print(domain.quantities['xmomentum'].centroid_values)
            print(domain.quantities['ymomentum'].centroid_values)

        assert num.allclose(domain.quantities['stage'].centroid_values, stage_ex)
        assert num.allclose(domain.quantities['xmomentum'].centroid_values, 0.0)
        assert num.allclose(domain.quantities['ymomentum'].centroid_values, 0.0)
        assert num.allclose(Q_ex, Q)
        assert num.allclose(domain.fractional_step_volume_integral, ((d-1.)*domain.areas).sum())

        # test timestepping_statistics
        stats = operator.timestepping_statistics()
        import re
        rr = re.findall(r"[-+]?[.]?[\d]+(?:,\d\d\d)*[\.]?\d*(?:[eE][-+]?\d+)?", stats)

        assert num.allclose(float(rr[1]), 1.0)
        assert num.allclose(float(rr[2]), 1.0)
        assert num.allclose(float(rr[3]), 80.0)


    def test_rate_operator_functions_empty_indices(self):
        from anuga.config import rho_a, rho_w, eta_w
        from math import pi, cos, sin

        a = [0.0, 0.0]
        b = [0.0, 2.0]
        c = [2.0, 0.0]
        d = [0.0, 4.0]
        e = [2.0, 2.0]
        f = [4.0, 0.0]

        points = [a, b, c, d, e, f]
        #             bac,     bce,     ecf,     dbe
        vertices = [[1,0,2], [1,2,4], [4,2,5], [3,1,4]]

        domain = Domain(points, vertices)

        #Flat surface with 1m of water
        domain.set_quantity('elevation', 0.0)
        domain.set_quantity('stage', 1.0)
        domain.set_quantity('friction', 0.0)

        Br = Reflective_boundary(domain)
        domain.set_boundary({'exterior': Br})

        verbose = False

        if verbose:
            print(domain.quantities['elevation'].centroid_values)
            print(domain.quantities['stage'].centroid_values)
            print(domain.quantities['xmomentum'].centroid_values)
            print(domain.quantities['ymomentum'].centroid_values)

        # Apply operator to these triangles
        indices = []
        factor = 10.0


        def main_spatial_rate(x,y,t):
            # x and y should be an n by 1 array
            return x + y

        default_rate = 0.0

        domain.tri_full_flag[0] = 0
        operator = Rate_operator(domain, rate=main_spatial_rate, factor=factor, \
                      indices=indices, default_rate = default_rate)


        # Apply Operator
        domain.timestep = 2.0
        operator()

        t = operator.get_time()
        Q = operator.get_Q()
        x = operator.coord_c[indices,0]
        y = operator.coord_c[indices,1]
        rate = main_spatial_rate(x,y,t)*factor
        Q_ex = num.sum(domain.areas[indices]*rate)
        d = operator.get_timestep()*rate + 1

        # print Q_ex, Q
        # print indices
        # print "d"
        # print d
        stage_ex = num.array([ 1.0,  1.0,   1.0,  1.0])
        stage_ex[indices] = d

        if verbose:
            print(domain.quantities['elevation'].centroid_values)
            print(domain.quantities['stage'].centroid_values)
            print(domain.quantities['xmomentum'].centroid_values)
            print(domain.quantities['ymomentum'].centroid_values)

        assert num.allclose(domain.quantities['stage'].centroid_values, stage_ex)
        assert num.allclose(domain.quantities['xmomentum'].centroid_values, 0.0)
        assert num.allclose(domain.quantities['ymomentum'].centroid_values, 0.0)
        assert num.allclose(Q_ex, Q)
        assert num.allclose(domain.fractional_step_volume_integral, ((d-1.)*domain.areas[indices]).sum())


        # test timestepping_statistics
        stats = operator.timestepping_statistics()
        import re
        rr = re.findall(r"[-+]?[.]?[\d]+(?:,\d\d\d)*[\.]?\d*(?:[eE][-+]?\d+)?", stats)

        assert num.allclose(float(rr[1]), 0.0)
        assert num.allclose(float(rr[2]), 0.0)
        assert num.allclose(float(rr[3]), 0.0)


    def test_rate_operator_functions_empty_region(self):
        from anuga.config import rho_a, rho_w, eta_w
        from math import pi, cos, sin

        a = [0.0, 0.0]
        b = [0.0, 2.0]
        c = [2.0, 0.0]
        d = [0.0, 4.0]
        e = [2.0, 2.0]
        f = [4.0, 0.0]

        points = [a, b, c, d, e, f]
        #             bac,     bce,     ecf,     dbe
        vertices = [[1,0,2], [1,2,4], [4,2,5], [3,1,4]]

        domain = Domain(points, vertices)

        #Flat surface with 1m of water
        domain.set_quantity('elevation', 0.0)
        domain.set_quantity('stage', 1.0)
        domain.set_quantity('friction', 0.0)

        Br = Reflective_boundary(domain)
        domain.set_boundary({'exterior': Br})

        verbose = False

        if verbose:
            print(domain.quantities['elevation'].centroid_values)
            print(domain.quantities['stage'].centroid_values)
            print(domain.quantities['xmomentum'].centroid_values)
            print(domain.quantities['ymomentum'].centroid_values)

        # Apply operator to these triangles
        indices = []
        region = anuga.Region(domain,indices=indices)

        factor = 10.0


        def main_spatial_rate(x,y,t):
            # x and y should be an n by 1 array
            return x + y

        default_rate = 0.0

        domain.tri_full_flag[0] = 0
        operator = Rate_operator(domain, rate=main_spatial_rate, factor=factor, \
                      region=region, default_rate = default_rate)


        # Apply Operator
        domain.timestep = 2.0
        operator()

        t = operator.get_time()
        Q = operator.get_Q()
        x = operator.coord_c[indices,0]
        y = operator.coord_c[indices,1]
        rate = main_spatial_rate(x,y,t)*factor
        Q_ex = num.sum(domain.areas[indices]*rate)
        d = operator.get_timestep()*rate + 1

        # print Q_ex, Q
        # print indices
        # print "d"
        # print d
        stage_ex = num.array([ 1.0,  1.0,   1.0,  1.0])
        stage_ex[indices] = d

        if verbose:
            print(domain.quantities['elevation'].centroid_values)
            print(domain.quantities['stage'].centroid_values)
            print(domain.quantities['xmomentum'].centroid_values)
            print(domain.quantities['ymomentum'].centroid_values)

        assert num.allclose(domain.quantities['stage'].centroid_values, stage_ex)
        assert num.allclose(domain.quantities['xmomentum'].centroid_values, 0.0)
        assert num.allclose(domain.quantities['ymomentum'].centroid_values, 0.0)
        assert num.allclose(Q_ex, Q)
        assert num.allclose(domain.fractional_step_volume_integral, ((d-1.)*domain.areas[indices]).sum())


        # test timestepping_statistics
        stats = operator.timestepping_statistics()
        import re
        rr = re.findall(r"[-+]?[.]?[\d]+(?:,\d\d\d)*[\.]?\d*(?:[eE][-+]?\d+)?", stats)

        assert num.allclose(float(rr[1]), 0.0)
        assert num.allclose(float(rr[2]), 0.0)
        assert num.allclose(float(rr[3]), 0.0)



if __name__ == "__main__":
    suite = unittest.makeSuite(Test_rate_operators, 'test_rate_operator_functions_rate_default_rate')
    runner = unittest.TextTestRunner(verbosity=1)
    runner.run(suite)<|MERGE_RESOLUTION|>--- conflicted
+++ resolved
@@ -1,13 +1,5 @@
 """  Test environmental forcing - rain, wind, etc.
 """
-<<<<<<< HEAD
-from __future__ import print_function
-from __future__ import division
-from builtins import range
-=======
-
->>>>>>> 821b7dcc
-from future.utils import raise_
 
 import unittest, os
 import anuga
@@ -482,7 +474,7 @@
         def main_rate(t):
             if t > 20:
                 msg = 'Model time exceeded.'
-                raise_(Modeltime_too_late, msg)
+                raise Modeltime_too_late(msg)
             else:
                 return 3.0 * t + 7.0
 
