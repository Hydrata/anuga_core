--- conflicted
+++ resolved
@@ -547,13 +547,8 @@
         for i in [5,6,7,8]:
             sum_struct += edm.struct_damage[i]
             sum_contents += edm.contents_damage[i]
-<<<<<<< HEAD
-        print("", end=' ') 
-        self.assertTrue( sum_struct == 0.0 and sum_contents  == 0.0,
-=======
         #print("", end=' ') 
         self.assertTrue(sum_struct == 0.0 and sum_contents  == 0.0,
->>>>>>> 70de02ed
                         'Error!')
         sum_struct = 0.0
         sum_contents = 0.0
