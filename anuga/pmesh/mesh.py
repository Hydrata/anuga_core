#!/usr/bin/env python
#
"""General 2D triangular classes for triangular mesh generation.

   Note: A .index attribute is added to objects such as vertices and
   segments, often when reading and writing to files.  This information
   should not be used as persistant information.  It is not the 'index' of
   an element in a list.

   
   Copyright 2003/2004
   Ole Nielsen, Stephen Roberts, Duncan Gray, Christopher Zoppou
   Geoscience Australia
"""

<<<<<<< HEAD
from builtins import zip
from builtins import str
from builtins import range

from past.utils import old_div
from builtins import object
=======
>>>>>>> 7702b8bb
import sys
import math
import re
import os
import pickle

import numpy as num


from anuga.coordinate_transforms.geo_reference import Geo_reference, \
    DEFAULT_ZONE
from anuga.load_mesh.loadASCII import NOMAXAREA, export_mesh_file, \
    import_mesh_file
import anuga.alpha_shape.alpha_shape
from anuga.geospatial_data.geospatial_data import Geospatial_data, \
    ensure_geospatial, ensure_absolute, ensure_numeric
from anuga.mesh_engine.mesh_engine import generate_mesh
import anuga.utilities.log as log

from anuga.file.ungenerate import load_ungenerate

try:
    import kinds
except ImportError:
    # Hand-built mockup of the things we need from the kinds package, since it
    # was recently removed from the standard numeric distro.  Some users may
    # not have it by default.
    class _bunch(object):
        pass

    class _kinds(_bunch):
        default_float_kind = _bunch()
        default_float_kind.MIN = 2.2250738585072014e-308  # smallest +ve number
        default_float_kind.MAX = 1.7976931348623157e+308

    kinds = _kinds()


# 1st and third values must be the same
# FIXME: maybe make this a switch that the user can change? - DSG
initialconversions = ['', 'exterior', '']
SEG_COLOUR = 'blue'


class MeshObject(object):
    """
    An abstract superclass for the basic mesh objects, eg vertex, segment,
    triangle.
    """

    def __init__(self):
        pass


class Point(MeshObject):
    """
    Define a point in a 2D space.
    """

    def __init__(self, X, Y):
        __slots__ = ['x', 'y']
        self.x = X
        self.y = Y

    def DistanceToPoint(self, OtherPoint):
        """
        Returns the distance from this point to another
        """
        SumOfSquares = ((self.x - OtherPoint.x)**2) + \
                       ((self.y - OtherPoint.y)**2)
        return math.sqrt(SumOfSquares)

    def IsInsideCircle(self, Center, Radius):
        """
        Return 1 if this point is inside the circle, 
        0 otherwise
        """

        if (self.DistanceToPoint(Center) < Radius):
            return 1
        else:
            return 0

    def __repr__(self):
        return "(%f,%f)" % (self.x, self.y)

    def cmp_xy(self, point):
        if self.x < point.x:
            return -1
        elif self.x > point.x:
            return 1
        else:
            if self.y < point.y:
                return -1
            elif self.y > point.y:
                return 1
            else:
                return 0

    def same_x_y(self, point):
        if self.x == point.x and self.y == point.y:
            return True
        else:
            return False


class Vertex(Point):
    """A point on the mesh.
    Object attributes based on the Triangle program
    """

    VERTEXSQUARESIDELENGTH = 6

    def __init__(self, X, Y, attributes=None):
        __slots__ = ['x', 'y', 'attributes']

        # we don't care what we get, as long as we can get float *value*
        self.x = float(X)
        self.y = float(Y)

        self.attributes = []
        if not attributes is None:
            self.attributes = attributes

    def setAttributes(self, attributes):
        """attributes is a list. """

        self.attributes = attributes

    def draw(self, canvas, tags, colour='black', scale=1, xoffset=0,
             yoffset=0, ):
        x = scale*(self.x + xoffset)
        y = -1*scale*(self.y + yoffset)  # - since for a canvas - is up
        cornerOffset = self.VERTEXSQUARESIDELENGTH/ 2

        # A hack to see the vert tags
        # note: there will be many tags, since tags will not be removed
        # when zooming
        # canvas.create_text(x+ 2*cornerOffset,
        #                   y+ 2*cornerOffset,
        #                        text=tags)

        # This gives points info.  It is a mess though, since numbers are
        # not deleted when zaooming in.
        # canvas.create_text(x+ 2*cornerOffset,
        #                   y+ 2*cornerOffset,
        #                        text=str(x)+','+str(y))

        return canvas.create_rectangle(x-cornerOffset,
                                       y-cornerOffset,
                                       x+cornerOffset,
                                       y+cornerOffset,
                                       tags=tags,
                                       outline=colour,
                                       fill='white')

        # return tags

    def __repr__(self):
        return "[(%f,%f),%r]" % (self.x, self.y, self.attributes)


class Hole(Point):
    """A region of the mesh were no triangles are generated.
    Defined by a point in the hole enclosed by segments.
    """

    HOLECORNERLENGTH = 6

    def draw(self, canvas, tags, colour='purple', scale=1, xoffset=0,
             yoffset=0, ):
        x = scale*(self.x + xoffset)
        y = -1*scale*(self.y + yoffset)  # - since for a canvas - is up
        cornerOffset = self.HOLECORNERLENGTH/ 2
        return canvas.create_oval(x-cornerOffset,
                                  y-cornerOffset,
                                  x+cornerOffset,
                                  y+cornerOffset,
                                  tags=tags,
                                  outline=colour,
                                  fill='white')


class Region(Point):
    """A region of the mesh.
    Defined by a point in the region enclosed by segments. Used to tag areas.
    """

    CROSSLENGTH = 6
    TAG = 0
    MAXAREA = 1

    def __init__(self, X, Y, tag=None, maxArea=None):
        """Precondition: tag is a string and maxArea is a real"""

        self.x = X
        self.y = Y
        self.attributes = []  # index 0 is the tag string
        # optional index 1 is the max triangle area
        # NOTE the size of this attribute is assumed
        # to be 1 or 2 in regionstrings2int
        if tag is None:
            self.attributes.append("")
        else:
            self.attributes.append(tag)  # this is a string

        if maxArea is not None:
            self.setMaxArea(maxArea)  # maxArea is a number

    def getTag(self,):
        return self.attributes[self.TAG]

    def setTag(self, tag):
        self.attributes[self.TAG] = tag

    def getMaxArea(self):
        """ Returns the Max Area of a Triangle or
        None, if the Max Area has not been set.
        """
        if self.isMaxArea():
            return self.attributes[1]
        else:
            return None

    def setMaxArea(self, MaxArea):
        if MaxArea is not None:
            if self.isMaxArea():
                self.attributes[self.MAXAREA] = float(MaxArea)
            else:
                self.attributes.append(float(MaxArea))

    def deleteMaxArea(self):
        if self.isMaxArea():
            self.attributes.pop(self.MAXAREA)

    def isMaxArea(self):
        return len(self.attributes) > 1

    def draw(self, canvas, tags, scale=1, xoffset=0, yoffset=0,
             colour="black"):
        """
        Draw a black cross, returning the objectID
        """
        x = scale*(self.x + xoffset)
        y = -1*scale*(self.y + yoffset)
        cornerOffset = self.CROSSLENGTH/ 2
        return canvas.create_polygon(x,
                                     y-cornerOffset,
                                     x,
                                     y,
                                     x+cornerOffset,
                                     y,
                                     x,
                                     y,
                                     x,
                                     y+cornerOffset,
                                     x,
                                     y,
                                     x-cornerOffset,
                                     y,
                                     x,
                                     y,
                                     tags=tags,
                                     outline=colour, fill='')

    def __repr__(self):
        if self.isMaxArea():
            area = self.getMaxArea()
            return "(%f,%f,%s,%f)" % (self.x, self.y,
                                      self.getTag(), self.getMaxArea())
        else:
            return "(%f,%f,%s)" % (self.x, self.y,
                                   self.getTag())


class Segment(MeshObject):
    """
    Segments are edges whose presence in the triangulation is enforced.

    """

    def __init__(self, vertex1, vertex2, tag=None):
        """
        Each segment is specified by listing the vertices of its endpoints
        The vertices are Vertex objects
        """
        assert(vertex1 != vertex2)
        self.vertices = [vertex1, vertex2]

        if tag is None:
            self.tag = self.__class__.default
        else:
            self.tag = tag  # this is a string

    def __repr__(self):
        return "[%s,%s]" % (self.vertices, self.tag)

    def draw(self, canvas, tags, scale=1, xoffset=0,
             yoffset=0, colour=SEG_COLOUR):
        x = []
        y = []
        for end in self.vertices:
            # end.draw(canvas,scale, xoffset, yoffset ) # draw the vertices
            x.append(scale*(end.x + xoffset))
            # - since for a canvas - is up
            y.append(-1*scale*(end.y + yoffset))

        return canvas.create_line(x[0], y[0], x[1], y[1],
                                  tags=tags, fill=colour)

    def set_tag(self, tag):
        self.tag = tag

    # Class methods
    def set_default_tag(cls, default):
        cls.default = default

    def get_default_tag(cls):
        return cls.default

    set_default_tag = classmethod(set_default_tag)
    get_default_tag = classmethod(get_default_tag)


Segment.set_default_tag("")


class Rigid_triangulation(object):
    """ 
    This is a triangulation that can't have triangles added or taken away.

    It just represents the triangulation, not the mesh outline needed to
    build the triangulation.

      This is the guts of the data structure;
        generated vertex list: [(x1,y1),(x2,y2),...] (Tuples of doubles)
        generated segment list: [(point1,point2),(p3,p4),...]
            (Tuples of integers) 
        generated segment tag list: [tag,tag,...] list of strings

        generated triangle list: [(p1,p2,p3), (p4,p5,p6),....] tuple of points

        generated triangle attribute list: [s1,s2,...] list of strings

        generated triangle neighbor list: [(t1,t2,t3), (t4,t5,t6),....]
            tuple of triangles

            Should I do the basic structure like triangle, general
            mesh or something else? How about like triangle, since
            that's where the info is from, and it'll fit easier into
            this file..

             Removing the loners is difficult, since all the vert's
             after it must be removed.

             This happens in set_triangulation.

    """

    def __init__(self,
                 triangles,
                 segments,
                 vertices,
                 triangle_tags,
                 triangle_neighbors,
                 segment_tags,
                 vertex_attributes,
                 vertex_attribute_titles=None
                 ):

        self.triangles = ensure_numeric(triangles)
        self.triangle_neighbors = ensure_numeric(triangle_neighbors)
        self.triangle_tags = triangle_tags  # list of strings
        self.segments = ensure_numeric(segments)

        self.segment_tags = segment_tags  # list of strings
        self.vertices = ensure_numeric(vertices)
        # This is needed for __cmp__
        if vertex_attributes is None:
            self.vertex_attributes = []
        else:
            self.vertex_attributes = ensure_numeric(vertex_attributes)
        if vertex_attribute_titles is None:
            self.vertex_attribute_titles = []
        else:
            self.vertex_attribute_titles = vertex_attribute_titles

    def draw_triangulation(self, canvas, scale=1, xoffset=0, yoffset=0,
                           colour="green"):
        """
        Draw a triangle, returning the objectID
        """

        # FIXME(DSG-DSG) This could be a data structure that is
        # remembered and doesn't have any duplicates.
        # but I wouldn't be able to use create_polygon.
        # regard it as drawing a heap of segments

        for tri in self.triangles:
            vertices = []
            for v_index in range(3):
                vertices.append(self.vertices[tri[v_index]])

            objectID = canvas.create_polygon(
                scale*(vertices[1][0] + xoffset),
                scale*-1*(vertices[1][1] + yoffset),
                scale*(vertices[0][0] + xoffset),
                scale*-1*(vertices[0][1] + yoffset),
                scale*(vertices[2][0] + xoffset),
                scale*-1*(vertices[2][1] + yoffset),
                outline=colour, fill=''
            )

    def calc_mesh_area(self):
        area = 0
        for tri in self.triangles:
            vertices = []
            for v_index in range(3):
                vertices.append(self.vertices[tri[v_index]])
            ax = vertices[0][0]
            ay = vertices[0][1]

            bx = vertices[1][0]
            by = vertices[1][1]

            cx = vertices[2][0]
            cy = vertices[2][1]

            area += abs((bx*ay-ax*by)+(cx*by-bx*cy)+(ax*cy-cx*ay))/ 2
        return area


class Mesh(object):
    """
    Representation of a 2D triangular mesh.
    User attributes describe the mesh region/segments/vertices/attributes

    mesh attributes describe the mesh that is produced eg triangles and
    vertices.
    All point information is relative to the geo_reference passed in


    """

    def __repr__(self):
        return """
        mesh Triangles: %s 
        mesh Attribute Titles: %s 
        mesh Segments: %s  
        mesh Vertices: %s 
        user Segments: %s  
        user Vertices: %s  
        holes: %s 
        regions: %s""" % (self.meshTriangles,
                          self.attributeTitles,
                          self.meshSegments,
                          self.meshVertices,
                          self.getUserSegments(),
                          self.userVertices,
                          self.holes,
                          self.regions)

    def __init__(self,
                 userSegments=None,
                 userVertices=None,
                 holes=None,
                 regions=None,
                 geo_reference=None):
        self.meshTriangles = []
        self.attributeTitles = []
        self.meshSegments = []
        self.meshVertices = []

        # Rigid
        self.tri_mesh = None

        self.visualise_graph = True

        if userSegments is None:
            self.userSegments = []
        else:
            self.userSegments = userSegments
        self.alphaUserSegments = []

        if userVertices is None:
            self.userVertices = []
        else:
            self.userVertices = userVertices

        if holes is None:
            self.holes = []
        else:
            self.holes = holes

        if regions is None:
            self.regions = []
        else:
            self.regions = regions

        if geo_reference is None:
            self.geo_reference = Geo_reference(DEFAULT_ZONE, 0, 0)
        else:
            self.geo_reference = geo_reference

        self.shape = None

    def __cmp__(self, other):


        # FIXME(Ole): This should be refactored to use Mesh2MeshDic(self):
        # Like this:
        # self_dict = self.Mesh2MeshDic()
        # other_dict = other.Mesh2MeshDic()        
        
        # A dic for the initial m
        dic = self.Mesh2triangList()
        dic_mesh = self.Mesh2MeshList()
        for element in list(dic_mesh.keys()):
            dic[element] = dic_mesh[element]
        for element in list(dic.keys()):
            dic[element].sort()

        # A dic for the exported/imported m
        dic_other = other.Mesh2triangList()
        dic_mesh = other.Mesh2MeshList()
        for element in list(dic_mesh.keys()):
            dic_other[element] = dic_mesh[element]
        for element in list(dic.keys()):
            dic_other[element].sort()

        # print "dsg************************8"
        # print "dic ",dic
        # print "*******8"
        # print "mesh",dic_other
        # print "dic.__cmp__(dic_o)",dic.__cmp__(dic_other)
        # print "dsg************************8"

        # FIXME (Ole): For backwards compatibility - should just return True or False
        if (dic == dic_other):
           return 0
        else:
           return -1

    def __eq__(self, other):

        self_dict = self.Mesh2MeshDic()
        other_dict = other.Mesh2MeshDic()        
        
        return (self_dict == other_dict and
                self.geo_reference == other.geo_reference)
    
        
    def addUserPoint(self, pointType, x, y):
        if pointType == Vertex:
            point = self.addUserVertex(x, y)
        if pointType == Hole:
            point = self._addHole(x, y)
        if pointType == Region:
            point = self._addRegion(x, y)
        return point

    def addUserVertex(self, x, y):
        v = Vertex(x, y)
        self.userVertices.append(v)
        return v

    def _addHole(self, x, y):
        h = Hole(x, y)
        self.holes.append(h)
        return h

    def add_hole(self, x, y, geo_reference=None):
        """
        adds a point, which represents a hole.

        The point data can have it's own geo_refernece.
        If geo_reference is None the data is asumed to be absolute
        """
        [[x, y]] = self.geo_reference.change_points_geo_ref([x, y],
                                                            points_geo_ref=geo_reference)
        return self._addHole(x, y)

    def _addRegion(self, x, y):
        h = Region(x, y)
        self.regions.append(h)
        return h

    def add_region(self, x, y, geo_reference=None, tag=None):
        """
        adds a point, which represents a region.

        The point data can have it's own geo_refernece.
        If geo_reference is None the data is asumed to be absolute
        """
        # FIXME: have the user set the tag and resolution here,
        # but still return the instance, just in case.
        [[x, y]] = self.geo_reference.change_points_geo_ref([x, y],
                                                            points_geo_ref=geo_reference)
        region = self._addRegion(x, y)
        if tag is not None:
            region.setTag(tag)
        return region

    def build_grid(self,  vert_rows, vert_columns):
        """
        Build a grid with vert_rows number of vertex rows and
        vert_columns number if vertex columns

        Grid spacing of 1, the origin is the lower left hand corner.

        FIXME(DSG-DSG) no test.
        """

        for i in range(vert_rows):
            for j in range(vert_columns):
                self.addUserVertex(j, i)
        self.auto_segment()
        self.generateMesh(mode="Q", minAngle=20.0)

    def add_vertices(self, point_data):
        """
        Add user vertices.

        The point_data can be a list of (x,y) values, a numeric
        array or a geospatial_data instance.
        """
        point_data = ensure_geospatial(point_data)
        # print "point_data",point_data
        # get points relative to the mesh geo_ref
        points = point_data.get_data_points(geo_reference=self.geo_reference)

        for point in points:
            v = Vertex(point[0], point[1])
            self.userVertices.append(v)

    def add_hole_from_polygon(self, polygon, segment_tags=None,
                              geo_reference=None):
        """
        Add a polygon with tags to the current mesh, as a region.
        The maxArea of the region can be specified.

        If a geo_reference of the polygon points is given, this is used.
        If not;
        The x,y info is assumed to be Easting and Northing, absolute,
        for the meshes zone.

        polygon a list of points, in meters that describe the polygon
             (e.g. [[x1,y1],[x2,y2],...]
        tags (e.g.{'wall':[0,1,3],'ocean':[2]})

        This returns the region instance, so if the user whats to modify
        it they can.       
        """
        return self._add_area_from_polygon(polygon,
                                           segment_tags=segment_tags,
                                           hole=True,
                                           geo_reference=geo_reference
                                           )

    def add_region_from_polygon(self, polygon, segment_tags=None,
                                max_triangle_area=None, geo_reference=None,
                                region_tag=None):
        """
        Add a polygon with tags to the current mesh, as a region.
        The maxArea of the region can be specified.

        If a geo_reference of the polygon points is given, this is used.
        If not;
        The x,y info is assumed to be Easting and Northing, absolute,
        for the meshes zone.

        polygon a list of points, in meters that describe the polygon
             (e.g. [[x1,y1],[x2,y2],...]
        segment_tags (e.g.{'wall':[0,1,3],'ocean':[2]}) add tags to the
        segements of the region
        region_tags  - add a tag to all of the triangles in the region.

        This returns the region instance (if a max_triangle_area is given),
        so if the user whats to modify it they can.     
        """
        if max_triangle_area is None and region_tag is None:
            create_region = False
        else:
            create_region = True

        region = self._add_area_from_polygon(polygon,
                                             segment_tags=segment_tags,
                                             geo_reference=geo_reference,
                                             region=create_region)
        if max_triangle_area is not None:
            region.setMaxArea(max_triangle_area)
        if region_tag is not None:
            region.setTag(region_tag)

        return region

    def _add_area_from_polygon(self, polygon, segment_tags=None,
                               geo_reference=None,
                               hole=False,
                               region=False):
        """
        Add a polygon with tags to the current mesh, as a region.
        The maxArea of the region can be specified.

        If a geo_reference of the polygon points is given, this is used.
        If not;
        The x,y info is assumed to be Easting and Northing, absolute,
        for the meshes zone.

        polygon a list of points, in meters that describe the polygon
             (e.g. [[x1,y1],[x2,y2],...]
        segment_tags (e.g.{'wall':[0,1,3],'ocean':[2]})add tags to the
        segements of the region.

        This returns the region instance, so if the user whats to modify
        it they can.

        """
        # Only import this if necessary.
        # Trying to get pmesh working in an uncompiled environment
        from anuga.geometry.polygon import point_in_polygon

        # get absolute values
        if geo_reference is not None:
            polygon = geo_reference.get_absolute(polygon)
        # polygon is now absolute
        # print "polygon  should be absolute",polygon

        # create points, segs and tags
        region_dict = {}
        region_dict['points'] = polygon

        # Create segments
        # E.g. [[0,1], [1,2], [2,3], [3,0]]
        # from polygon
        # [0,1,2,3]
        segments = []
        N = len(polygon)
        for i in range(N):
            lo = i
            hi = (lo + 1) % N
            segments.append([lo, hi])
        region_dict['segments'] = segments
        region_dict['segment_tags'] = self._tag_dict2list(segment_tags, N,
                                                          hole=hole)

        self.addVertsSegs(region_dict)  # this is passing absolute values

        if region is True:
            # get inner point - absolute values
            inner_point = point_in_polygon(polygon)
            inner = self.add_region(inner_point[0], inner_point[1],
                                    geo_reference=None)
        elif hole is True:
            # get inner point - absolute values
            inner_point = point_in_polygon(polygon)
            inner = self.add_hole(inner_point[0], inner_point[1],
                                  geo_reference=None)
        else:
            inner = None

        return inner

    def _tag_dict2list(self, tags, number_of_segs, hole=False):
        """
        Convert a tag dictionary from this sort of format;
        #{'wall':[0,3],'ocean':[2]}

        To a list format
        # ['wall', '', 'ocean', 'wall']

        Note: '' is a default value of nothing
        """
        # FIXME (DSG-DSG): Using '' as a default isn't good.
        # Try None.
        # Due to this default this method is too connected to
        # _add_area_from_polygon

        if hole:
            default_tag = 'interior'
        else:
            default_tag = ''
        segment_tags = [default_tag]*number_of_segs
        if tags is not None:
            for key in tags:
                indices = tags[key]
                for i in indices:
                    segment_tags[i] = key
        return segment_tags

    def add_circle(self, center, radius, segment_count=100,
                   center_geo_reference=None, tag=None,
                   region=False, hole=False):
        """
        center is a point, in absulute or relative to center_geo_ref
        radius is the radius of the circle
        segment_count is the number of segments used to represent the circle
        tag is a string name, given to the segments.
        If region is True a region object is returned.
        If hole is True a hole object is returned.
           (Don't have them both True.)


        """
        # convert center and radius to a polygon
        cuts = []
        factor = 2 * math.pi/ segment_count
        for cut in range(segment_count):
            cuts.append(cut*factor)

        polygon = []
        for cut in cuts:

            x = center[0] + radius * math.cos(cut)
            y = center[1] + radius * math.sin(cut)
            polygon.append([x, y])
        # build the tags
        tags = {tag: list(range(segment_count))}

        return self._add_area_from_polygon(polygon, segment_tags=tags,
                                           region=region, hole=hole,
                                           geo_reference=center_geo_reference)

    def auto_set_geo_reference(self):
        """
        Automatically set the georeference, based in the minimum x and y
        user vertex values.

        Not to be used with the graphical interface

        Not implemented.
        Don't implement now.  using the new georeferenced points class
        will change this?
        """
        # to do
        # find the lower left hand corner
        [xmin, ymin, xmax, ymax] = self.boxsize()

        # set all points to that lower left hand corner.
        # use change_geo_reference
        new_geo = Geo_reference(self.geo_reference.get_zone(), xmin, ymin)
        self.change_geo_reference(new_geo)

    def change_geo_reference(self, new_geo_reference):
        """
        Change from one geo_reference to another.
        Not to be used with the graphical interface
        """
        # FIXME
        # change georeference of;
        # self.userVertices = self.geo_reference.change_points_geo_ref( \
        # self.userVertices)
        #self.holes = self.geo_reference.change_points_geo_ref(self.holes)
        #self.regions = self.geo_reference.change_points_geo_ref(self.regions)
        # The above will not work.
        # since userVertices (etc) is a list of point objects,
        # not a list of lists.
        # add a method to the points class to fix this up.

    def add_segment(self, v1, v2, tag):
        """
        Don't do this function.
        what will the v's be objects?  How is the user suppost to get them?

        Indexes?  If add vertstosegs or add_region_from_polygon is called
        more than once then the actual index is not obvious.  Making this
        function confusing.
        """
        pass

    def add_points_and_segments(self, points,
                                segments=None, segment_tags=None):
        """
        Add an outline of the mesh.
        Points is a list of points a standard representation of points.
        Segments is a list of tuples of integers.  Each tuple defines the
           start and end of the segment by it's point index.
        segment_tags is an optional dictionary which is used to add tags to
           the segments.  The key is the tag name, value is the list of segment
           indexes the tag will apply to.
           eg. {'wall':[0,3],'ocean':[2]}

        """
        # make sure the points are absolute
        # Since addVertsSegs will deal with georeferencing.
        points = ensure_absolute(points)

        if segments is None:
            segments = []
            for i in range(len(points)-1):
                segments.append([i, i+1])

        # create points, segs and tags
        region_dict = {}
        region_dict['points'] = points
        region_dict['segments'] = segments
        region_dict['segment_tags'] = self._tag_dict2list(segment_tags,
                                                          len(segments))
        self.addVertsSegs(region_dict)

    def addVertsSegs(self, outlineDict):
        """
        Add out-line (user Mesh) attributes given a dictionary of the lists
        points: [(x1,y1),(x2,y2),...] (Tuples of doubles)  
        segments: [(point1,point2),(p3,p4),...] (Tuples of integers)
        segment_tags: [S1Tag, S2Tag, ...] (list of strings)

        Assume the values are in Eastings and Northings, with no reference
        point. eg absolute
        """
        if 'segment_tags' not in outlineDict:
            outlineDict['segment_tags'] = []
            for i in range(len(outlineDict['segments'])):
                outlineDict['segment_tags'].append('')
        # print "outlineDict['segment_tags']",outlineDict['segment_tags']
        # print "outlineDict['points']",outlineDict['points']
        # print "outlineDict['segments']",outlineDict['segments']

        i_offset = len(self.userVertices)
        # print "self.userVertices",self.userVertices
        # print "index_offset",index_offset
        for point in outlineDict['points']:
            v = Vertex(point[0]-self.geo_reference.xllcorner,
                       point[1]-self.geo_reference.yllcorner)
            self.userVertices.append(v)

        for seg, seg_tag in zip(outlineDict['segments'],
                                outlineDict['segment_tags']):
            segObject = Segment(self.userVertices[int(seg[0])+i_offset],
                                self.userVertices[int(seg[1])+i_offset])
            if not seg_tag == '':
                segObject.set_tag(seg_tag)
            self.userSegments.append(segObject)

    def get_triangle_count(self):
        return len(self.getTriangulation())

    def getUserVertices(self):
        """
        Note: The x,y values will be relative to the mesh geo_reference
        This returns a list of vertex objects
        """
        return self.userVertices

    def get_user_vertices(self, absolute=True):
        """
        This returns a list of (x,y) values
        (maybe it should return a geospatical object?
        It makes it a bit confusing though.)
        """
        pointlist = []
        for vertex in self.userVertices:
            pointlist.append([vertex.x, vertex.y])
        spat = Geospatial_data(pointlist, geo_reference=self.geo_reference)
        return spat.get_data_points(absolute=absolute)

    def getUserSegments(self):
        allSegments = self.userSegments + self.alphaUserSegments
        # print "self.userSegments",self.userSegments
        # print "self.alphaUserSegments",self.alphaUserSegments
        # print "allSegments",allSegments
        return allSegments

    def deleteUserSegments(self, seg):
        if self.userSegments.count(seg) == 0:
            self.alphaUserSegments.remove(seg)
            pass
        else:
            self.userSegments.remove(seg)

    def clearUserSegments(self):
        self.userSegments = []
        self.alphaUserSegments = []

    # FIXME see where this is used. return an array instead
    def getTriangulation(self):
        # return self.meshTriangles
        return self.tri_mesh.triangles.tolist()

    def getMeshVertices(self):
        # return self.meshVertices
        return self.tri_mesh.vertices

    def getMeshVerticeAttributes(self):
        # return self.meshVertices
        return self.tri_mesh.vertex_attributes

    def getMeshSegments(self):
        # return self.meshSegments
        return self.tri_mesh.segments

    def getMeshSegmentTags(self):
        # return self.meshSegments
        return self.tri_mesh.segment_tags

    def getHoles(self):
        return self.holes

    def getRegions(self):
        return self.regions

    def isTriangulation(self):
        if self.meshVertices == []:
            return False
        else:
            return True

    def addUserSegment(self, v1, v2):
        """
        PRECON: A segment between the two vertices is not already present.
        Check by calling isUserSegmentNew before calling this function.

        """
        s = Segment(v1, v2)
        self.userSegments.append(s)
        return s

    def generate_mesh(self,
                      maximum_triangle_area="",
                      minimum_triangle_angle=28.0,
                      verbose=False):
        if verbose is True:
            silent = ''
        else:
            silent = 'Q'
        self.generateMesh(mode=silent + "pzq"+str(minimum_triangle_angle)
                          + "a"+str(maximum_triangle_area)
                          + "a", verbose=verbose)
        # The last a is so areas for regions will be used

    def generateMesh(self, mode=None, maxArea=None, minAngle=None,
                     isRegionalMaxAreas=True, verbose=False):
        """
        Based on the current user vaules, holes and regions
        generate a new mesh
        mode is a string that sets conditions on the mesh generations
        see triangle_instructions.txt for a definition of the commands

        PreCondition: maxArea is a double between 1e-20 and 1e30 or is a
        string.
        """
        # print "mode ",mode
        if mode is None:
            self.mode = ""
        else:
            self.mode = mode

        if self.mode.find('p') < 0:
            self.mode += 'p'  # p - read a planar straight line graph.
            # there must be segments to use this switch
            # TODO throw an aception if there aren't seg's
            # it's more comlex than this.  eg holes
        if self.mode.find('z') < 0:
            self.mode += 'z'  # z - Number all items starting from zero
            # (rather than one)
        if self.mode.find('n'):
            self.mode += 'n'  # n - output a list of neighboring triangles
        if self.mode.find('A') < 0:
            self.mode += 'A'  # A - output region attribute list for triangles

        if not self.mode.find('V') and not self.mode.find('Q'):
            self.mode += 'V'  # V - output info about what Triangle is doing

        if self.mode.find('q') < 0 and minAngle is not None:
            #   print "**********8minAngle******** ",minAngle
            min_angle = 'q' + str(minAngle)
            self.mode += min_angle  # z - Number all items starting from zero
            # (rather than one)
        if maxArea != None:
            self.mode += 'a' + str(maxArea)
            try:
                self.mode += 'a' + '%20.20f' % maxArea
            except TypeError:
                self.mode += 'a' + str(maxArea)
            # print "self.mode", self.mode
        # FIXME (DSG-DSG) This isn't explained.
        if isRegionalMaxAreas:
            self.mode += 'a'
        # print "mesh#generateMesh# self.mode",self.mode
        meshDict = self.Mesh2triangList()

        # FIXME (DSG-DSG)  move below section into generate_mesh.py
        #                  & 4 functions eg segment_strings2ints
        # Actually, because of region_list.append((1.0,2.0,""))
        # don't move it, without careful thought
        # print "*************************!@!@ This is going to triangle   !@!@"
        # print meshDict
        # print "************************!@!@ This is going to triangle   !@!@"

        # print "meshDict['segmenttaglist']", meshDict['segmenttaglist']
        [meshDict['segmenttaglist'],
         segconverter] = segment_strings2ints(meshDict['segmenttaglist'],
                                              initialconversions)
        # print "regionlist",meshDict['regionlist']
        [meshDict['regionlist'],
         regionconverter] = region_strings2ints(meshDict['regionlist'])
        # print "%%%%%%%%%%%%%%%%%%%%%%%%%%%regionlist",meshDict['regionlist']
        # print "meshDict['segmenttaglist']", meshDict['segmenttaglist'
        # print "self.mode", self.mode
        generatedMesh = generate_mesh(
            meshDict['pointlist'],
            meshDict['segmentlist'],
            meshDict['holelist'],
            meshDict['regionlist'],
            meshDict['pointattributelist'],
            meshDict['segmenttaglist'],
            self.mode,
            meshDict['pointlist'],
            verbose)
        # print "%%%%%%%%%%%%%%%%%%%%%%%%%%%generated",generatedMesh
        generatedMesh['qaa'] = 1
        if generatedMesh['generatedsegmentmarkerlist'] is not None:
            generatedMesh['generatedsegmentmarkerlist'] = \
                segment_ints2strings(generatedMesh['generatedsegmentmarkerlist'],
                                     segconverter)
        # print "processed gen",generatedMesh['generatedsegmentmarkerlist']
        # print "pmesh mesh generatedMesh['generatedtriangleattributelist']", generatedMesh['generatedtriangleattributelist']
        if generatedMesh['generatedtriangleattributelist'] is not None:
            generatedMesh['generatedtriangleattributelist'] = \
                region_ints2strings(generatedMesh['generatedtriangleattributelist'],
                                    regionconverter)

        # print "pmesh mesh generatedMesh['generatedtriangleattributelist']", generatedMesh['generatedtriangleattributelist']
        # FIXME (DSG-DSG)  move above section into generate_mesh.py

        if generatedMesh['generatedpointattributelist'] is None or \
                generatedMesh['generatedpointattributelist'].shape[1] == 0:
            self.attributeTitles = []
        generatedMesh['generatedpointattributetitlelist'] = \
            self.attributeTitles
        # print "################  FROM TRIANGLE"
        # print "generatedMesh",generatedMesh
        # print "##################"
        self.setTriangulation(generatedMesh)

    def clearTriangulation(self):

        # Clear the current generated mesh values
        self.meshTriangles = []
        self.meshSegments = []
        self.meshVertices = []

    def removeDuplicatedUserVertices(self):
        """Pre-condition: There are no user segments
        This function will keep the first duplicate
        """
        assert self.getUserSegments() == []
        self.userVertices, counter = self.removeDuplicatedVertices(
            self.userVertices)
        return counter

    def removeDuplicatedVertices(self, Vertices):
        """
        This function will keep the first duplicate, remove all others
        Precondition: Each vertex has a dupindex, which is the list
        index.

        Note: this removes vertices that have the same x,y values,
        not duplicate instances in the Vertices list.
        """
        remove = []
        index = 0
        for v in Vertices:
            v.dupindex = index
            index += 1
        t = list(Vertices)

        # Using https://docs.python.org/3/howto/sorting.html
        t.sort(key=cmp_to_key(Point.cmp_xy)) # For Python 3.x
        #t.sort(Point.cmp_xy)  # For Python2.7

        length = len(t)
        behind = 0
        ahead = 1
        counter = 0
        while ahead < length:
            b = t[behind]
            ah = t[ahead]
            if (b.y == ah.y and b.x == ah.x):
                remove.append(ah.dupindex)
            behind += 1
            ahead += 1

        # remove the duplicate vertices
        remove.sort()
        remove.reverse()
        for i in remove:
            Vertices.pop(i)
            pass

        # Remove the attribute that this function added
        for v in Vertices:
            del v.dupindex
        return Vertices, counter

    # FIXME (DSG-DSG) Move this to geospatial
    def thinoutVertices(self, delta):
        """Pre-condition: There are no user segments
        This function will keep the first duplicate
        """
        assert self.getUserSegments() == []
        #t = self.userVertices
        #self.userVertices =[]
        boxedVertices = {}
        thinnedUserVertices = []
        delta = round(delta, 1)

        for v in self.userVertices:
            # tag is the center of the boxes
            tag = (round(v.x/delta, 0)*delta,
                   round(v.y/ delta, 0)*delta)
            # this creates a dict of lists of faces, indexed by tag
            boxedVertices.setdefault(tag, []).append(v)

        for [tag, verts] in list(boxedVertices.items()):
            min = delta
            bestVert = None
            tagVert = Vertex(tag[0], tag[1])
            for v in verts:
                dist = v.DistanceToPoint(tagVert)
                if (dist < min):
                    min = dist
                    bestVert = v
            thinnedUserVertices.append(bestVert)
        self.userVertices = thinnedUserVertices

    def isUserSegmentNew(self, v1, v2):
        identicalSegs = [x for x in self.getUserSegments()
                         if (x.vertices[0] == v1 and x.vertices[1] == v2)
                         or (x.vertices[0] == v2 and x.vertices[1] == v1)]

        return len(identicalSegs) == 0

    def deleteSegsOfVertex(self, delVertex):
        """
        Delete this vertex and any segments that connect to it.
        """
        # Find segments that connect to delVertex
        deletedSegments = []
        for seg in self.getUserSegments():
            if (delVertex in seg.vertices):
                deletedSegments.append(seg)
        # Delete segments that connect to delVertex
        for seg in deletedSegments:
            self.deleteUserSegments(seg)
        return deletedSegments

    def deleteMeshObject(self, MeshObject):
        """
        Returns a list of all objects that were removed
        """
        deletedObs = []
        if isinstance(MeshObject, Vertex):
            deletedObs = self.deleteSegsOfVertex(MeshObject)
            deletedObs.append(MeshObject)
            self.userVertices.remove(MeshObject)
        elif isinstance(MeshObject, Segment):
            deletedObs.append(MeshObject)
            self.deleteUserSegments(MeshObject)
        elif isinstance(MeshObject, Hole):
            deletedObs.append(MeshObject)
            self.holes.remove(MeshObject)
        elif isinstance(MeshObject, Region):
            deletedObs.append(MeshObject)
            self.regions.remove(MeshObject)
        return deletedObs

    def Mesh2triangList(self, userVertices=None,
                        userSegments=None,
                        holes=None,
                        regions=None):
        """
        Convert the Mesh to a dictionary of the lists needed for the
        triang module
        points list: [(x1,y1),(x2,y2),...] (Tuples of doubles)
        pointattributelist: [(a11,a12,...),(a21,a22),...] (Tuples of doubles)
        segment list: [(point1,point2),(p3,p4),...] (Tuples of integers) 
        hole list: [(x1,y1),...](Tuples of doubles, one inside each hole)
        regionlist: [ (x1,y1,tag, max area),...] (Tuple of 3-4 doubles)

        Note, this adds an index attribute to the user Vertex objects.

        Used to produce output to triangle
        """
        if userVertices is None:
            userVertices = self.getUserVertices()
        if userSegments is None:
            userSegments = self.getUserSegments()
        if holes is None:
            holes = self.getHoles()
        if regions is None:
            regions = self.getRegions()

        meshDict = {}

        pointlist = []
        pointattributelist = []
        index = 0
        for vertex in userVertices:
            vertex.index = index
            pointlist.append((vertex.x, vertex.y))
            pointattributelist.append((vertex.attributes))

            index += 1
        meshDict['pointlist'] = pointlist
        meshDict['pointattributelist'] = pointattributelist

        segmentlist = []
        segmenttaglist = []
        for seg in userSegments:
            segmentlist.append((seg.vertices[0].index, seg.vertices[1].index))
            segmenttaglist.append(seg.tag)
        meshDict['segmentlist'] = segmentlist
        meshDict['segmenttaglist'] = segmenttaglist

        holelist = []
        for hole in holes:
            holelist.append((hole.x, hole.y))
        meshDict['holelist'] = holelist

        regionlist = []
        for region in regions:
            if (region.getMaxArea() != None):
                regionlist.append((region.x, region.y, region.getTag(),
                                   region.getMaxArea()))
            else:
                regionlist.append((region.x, region.y, region.getTag()))
        meshDict['regionlist'] = regionlist
        # print "*(*("
        # print meshDict
        # print meshDict['regionlist']
        # print "*(*("
        return meshDict

    def Mesh2MeshList(self):
        """
        Convert the Mesh to a dictionary of lists describing the
        triangulation variables;

        This is used by __cmp__
        generated point list: [(x1,y1),(x2,y2),...] (Tuples of doubles)
        generated point attribute list: [(a11,a12,...),(a21,a22),...]
            (Tuples of doubles)
        generated point attribute title list:[A1Title, A2Title ...]
            (list of strings)
        generated segment list: [(point1,point2),(p3,p4),...]
            (Tuples of integers) 
        generated segment tag list: [tag,tag,...] list of strings

        generated triangle list: [(p1,p2,p3), (p4,p5,p6),....] tuple of points

        generated triangle attribute list: [s1,s2,...] list of strings

        generated triangle neighbor list: [(t1,t2,t3), (t4,t5,t6),....]
            tuple of triangles

        Used to produce .tsh file
        """

        meshDict = {}
        # print "old meshDict['generatedpointattributetitlelist']",meshDict['generatedpointattributetitlelist']
        # print "self.tri_mesh", self.tri_mesh
        if self.tri_mesh is not None:
            # print "self.tri_mesh.triangles.tolist()", self.tri_mesh.triangles.tolist()
            meshDict['generatedtrianglelist'] = self.tri_mesh.triangles.tolist()
            meshDict['generatedtriangleattributelist'] = self.tri_mesh.triangle_tags
            meshDict['generatedtriangleneighborlist'] = self.tri_mesh.triangle_neighbors.tolist()
            meshDict['generatedpointlist'] = self.tri_mesh.vertices.tolist()
            if self.tri_mesh.vertex_attributes == []:
                meshDict['generatedpointattributelist'] = []
            #meshDict['generatedpointattributelist'] = self.tri_mesh.vertex_attributes
            meshDict['generatedpointattributetitlelist'] = \
                self.tri_mesh.vertex_attribute_titles
            meshDict['generatedsegmentlist'] = self.tri_mesh.segments.tolist()
            meshDict['generatedsegmenttaglist'] = self.tri_mesh.segment_tags
        else:
            meshDict['generatedtrianglelist'] = []
            meshDict['generatedtriangleattributelist'] = []
            meshDict['generatedtriangleneighborlist'] = []
            meshDict['generatedpointlist'] = []
            meshDict['generatedpointattributelist'] = []
            meshDict['generatedpointattributetitlelist'] = []
            meshDict['generatedsegmentlist'] = []
            meshDict['generatedsegmenttaglist'] = []

        # print "new meshDict['generatedpointattributetitlelist']",meshDict['generatedpointattributetitlelist']
        # print "mesh.Mesh2MeshList*)*)"
        # print meshDict
        # print "mesh.Mesh2MeshList*)*)"

        return meshDict

    def Mesh2MeshDic(self):
        """
        Convert the user and generated info of a mesh to a dictionary
        structure
        """
        dic = self.Mesh2triangList()
        dic_mesh = self.Mesh2MeshList()
        for element in list(dic_mesh.keys()):
            dic[element] = dic_mesh[element]
        return dic

    def setTriangulation(self, genDict):
        """
        Set the mesh attributes given a dictionary of the lists
        returned from the triang module       
        generated point list: [(x1,y1),(x2,y2),...] (Tuples of doubles)  
        generated point attribute list:[(P1att1,P1attt2, ...),
            (P2att1,P2attt2,...),...]- not implemented
        generated point attribute title list:[A1Title, A2Title ...]
            (list of strings) - not implemented
        generated segment list: [(point1,point2),(p3,p4),...]
            (Tuples of integers)
        generated segment marker list: [S1Tag, S2Tag, ...] (list of strings)
        triangle list:  [(point1,point2, point3),(p5,p4, p1),...]
            (Tuples of integers)
        triangle neighbor list: [(triangle1,triangle2, triangle3),
            (t5,t4, t1),...] (Tuples of integers)
            -1 means there's no triangle neighbor
        triangle attribute list: [(T1att), (T2att), ...](list of strings)

        """
        # Setting up the rigid triangulation
        self.tri_mesh = Rigid_triangulation(
            genDict['generatedtrianglelist'], genDict['generatedsegmentlist'], genDict['generatedpointlist'], genDict['generatedtriangleattributelist'], genDict[
                'generatedtriangleneighborlist'], genDict['generatedsegmentmarkerlist'], genDict['generatedpointattributelist'], genDict['generatedpointattributetitlelist']
        )

    def setMesh(self, genDict):
        """
        Set the user Mesh attributes given a dictionary of the lists
        point list: [(x1,y1),(x2,y2),...] (Tuples of doubles)  
        point attribute list:[(P1att1,P1attt2, ...),(P2att1,P2attt2,...),...]
        segment list: [(point1,point2),(p3,p4),...] (Tuples of integers)
        segment tag list: [S1Tag, S2Tag, ...] (list of ints)
        region list: [(x1,y1),(x2,y2),...] (Tuples of doubles)
        region attribute list: ["","reservoir",""] list of strings
        region max area list:[real, None, Real,...] list of None and reals

        mesh is an instance of a mesh object
        """
        # Clear the current user mesh values
        self.clearUserSegments()
        self.userVertices = []
        self.Holes = []
        self.Regions = []

        # print "mesh.setMesh@#@#@#"
        # print genDict
        # print "@#@#@#"

        #index = 0
        for point in genDict['pointlist']:
            v = Vertex(point[0], point[1])
            #v.index = index
            #index +=1
            self.userVertices.append(v)

        #index = 0
        for seg, tag in zip(genDict['segmentlist'],
                            genDict['segmenttaglist']):
            segObject = Segment(self.userVertices[int(seg[0])],
                                self.userVertices[int(seg[1])], tag=tag)
            #segObject.index = index
            #index +=1
            self.userSegments.append(segObject)

# Remove the loading of attribute info.
# Have attribute info added using least_squares in pyvolution
#         index = 0
#         for att in genDict['pointattributelist']:
#             if att is None:
#                 self.userVertices[index].setAttributes([])
#             else:
#                 self.userVertices[index].setAttributes(att)
#            index += 1

        #index = 0
        for point in genDict['holelist']:
            h = Hole(point[0], point[1])
            #h.index = index
            #index +=1
            self.holes.append(h)

        #index = 0
        for reg, att, maxArea in zip(
                genDict['regionlist'],
                genDict['regionattributelist'],
                genDict['regionmaxarealist']):
            Object = Region(reg[0],
                            reg[1],
                            tag=att,
                            maxArea=maxArea)
            #Object.index = index
            #index +=1
            self.regions.append(Object)

    def Testauto_segment(self):
        newsegs = []
        s1 = Segment(self.userVertices[0],
                     self.userVertices[1])
        s2 = Segment(self.userVertices[0],
                     self.userVertices[2])
        s3 = Segment(self.userVertices[2],
                     self.userVertices[1])
        if self.isUserSegmentNew(s1.vertices[0], s1.vertices[1]):
            newsegs.append(s1)
        if self.isUserSegmentNew(s2.vertices[0], s2.vertices[1]):
            newsegs.append(s2)
        if self.isUserSegmentNew(s3.vertices[0], s3.vertices[1]):
            newsegs.append(s3)
        # DSG!!!
        self.userSegments.extend(newsegs)
        return newsegs

    def savePickle(self, currentName):
        fd = open(currentName, 'w')
        pickle.dump(self, fd)
        fd.close()

    def auto_segmentFilter(self, raw_boundary=True,
                           remove_holes=False,
                           smooth_indents=False,
                           expand_pinch=False):
        """
        Change the filters applied on the alpha shape boundary
        """
        if self.shape is None:
            return [], [], 0.0
        return self._boundary2mesh(raw_boundary=raw_boundary,
                                   remove_holes=remove_holes,
                                   smooth_indents=smooth_indents,
                                   expand_pinch=expand_pinch)

    def auto_segment(self, alpha=None,
                     raw_boundary=True,
                     remove_holes=False,
                     smooth_indents=False,
                     expand_pinch=False):
        """
        Precon: There must be 3 or more vertices in the userVertices structure

        This returns alpha_segs_no_user_segs, segs2delete, optimum_alpha
        """
        self._createBoundary(alpha=alpha)
        return self._boundary2mesh(raw_boundary=raw_boundary,
                                   remove_holes=remove_holes,
                                   smooth_indents=smooth_indents,
                                   expand_pinch=expand_pinch)

    def _createBoundary(self, alpha=None):
        """
        """
        points = []
        for vertex in self.getUserVertices():
            points.append((vertex.x, vertex.y))
        self.shape = anuga.alpha_shape.alpha_shape.Alpha_Shape(points,
                                                               alpha=alpha)

    def _boundary2mesh(self, raw_boundary=True,
                       remove_holes=False,
                       smooth_indents=False,
                       expand_pinch=False):
        """
        Precon there must be a shape object.
        """
        self.shape.set_boundary_type(raw_boundary=raw_boundary,
                                     remove_holes=remove_holes,
                                     smooth_indents=smooth_indents,
                                     expand_pinch=expand_pinch)
        boundary_segs = self.shape.get_boundary()
        # print "boundary_segs",boundary_segs
        segs2delete = self.alphaUserSegments
        # FIXME(DSG-DSG) this algorithm needs comments
        new_segs = {}
        #alpha_segs = []
        #user_segs = []
        for seg in boundary_segs:
            v1 = self.userVertices[int(seg[0])]
            v2 = self.userVertices[int(seg[1])]
            boundary_seg = Segment(v1, v2)
            new_segs[(v1, v2)] = boundary_seg

        for user_seg in self.userSegments:
            if (user_seg.vertices[0],
                    user_seg.vertices[1]) in new_segs:
                del new_segs[user_seg.vertices[0],
                             user_seg.vertices[1]]
            elif (user_seg.vertices[1],
                  user_seg.vertices[0]) in new_segs:
                del new_segs[user_seg.vertices[1],
                             user_seg.vertices[0]]

        optimum_alpha = self.shape.get_alpha()
        alpha_segs_no_user_segs = list(new_segs.values())
        self.alphaUserSegments = alpha_segs_no_user_segs
        return alpha_segs_no_user_segs, segs2delete, optimum_alpha

    def representedAlphaUserSegment(self, v1, v2):
        identicalSegs = [x for x in self.alphaUserSegments
                         if (x.vertices[0] == v1 and x.vertices[1] == v2)
                         or (x.vertices[0] == v2 and x.vertices[1] == v1)]

        if identicalSegs == []:
            return None
        else:
            # Only return the first one.
            return identicalSegs[0]

    def representedUserSegment(self, v1, v2):
        identicalSegs = [x for x in self.userSegments
                         if (x.vertices[0] == v1 and x.vertices[1] == v2)
                         or (x.vertices[0] == v2 and x.vertices[1] == v1)]

        if identicalSegs == []:
            return None
        else:
            # Only return the first one.
            return identicalSegs[0]

    def joinVertices(self):
        """
        Return list of segments connecting all userVertices
        in the order they were given

        Precon: There must be 3 or more vertices in the userVertices structure
        """

        newsegs = []

        v1 = self.userVertices[0]
        for v2 in self.userVertices[1:]:
            if self.isUserSegmentNew(v1, v2):
                newseg = Segment(v1, v2)
                newsegs.append(newseg)
            v1 = v2

        # Connect last point to the first
        v2 = self.userVertices[0]
        if self.isUserSegmentNew(v1, v2):
            newseg = Segment(v1, v2)
            newsegs.append(newseg)

        # Update list of user segments
        # DSG!!!
        self.userSegments.extend(newsegs)
        return newsegs

    def normaliseMesh(self, scale, offset, height_scale):
        [xmin, ymin, xmax, ymax] = self.boxsize()
        [attmin0, attmax0] = self.maxMinVertAtt(0)
        # print "[attmin0, attmax0]" ,[attmin0, attmax0]
        [attmin1, attmax1] = self.maxMinVertAtt(1)
        #print [xmin, ymin, xmax, ymax]
        xrange = xmax - xmin
        yrange = ymax - ymin
        if xrange > yrange:
            min, max = xmin, xmax
        else:
            min, max = ymin, ymax

        for obj in self.getUserVertices():
            obj.x = (obj.x - xmin)/ (max - min)*scale + offset
            obj.y = (obj.y - ymin)/ (max - min)*scale + offset
            if len(obj.attributes) > 0 and attmin0 != attmax0:
                obj.attributes[0] = (obj.attributes[0]-attmin0)/(attmax0-attmin0)*height_scale
            if len(obj.attributes) > 1 and attmin1 != attmax1:
                obj.attributes[1] = (obj.attributes[1]-attmin1)/(attmax1-attmin1)*height_scale

        for obj in self.getMeshVertices():
            obj.x = (obj.x - xmin)/ (max - min)*scale + offset
            obj.y = (obj.y - ymin)/ (max - min)*scale + offset
            if len(obj.attributes) > 0 and attmin0 != attmax0:
                obj.attributes[0] = (obj.attributes[0]-attmin0)/(attmax0-attmin0)*height_scale
            if len(obj.attributes) > 1 and attmin1 != attmax1:
                obj.attributes[1] = (obj.attributes[1]-attmin1)/(attmax1-attmin1)*height_scale

        for obj in self.getHoles():
            obj.x = (obj.x - xmin)/ (max - min)*scale + offset
            obj.y = (obj.y - ymin)/ (max - min)*scale + offset
        for obj in self.getRegions():
            obj.x = (obj.x - xmin)/ (max - min)*scale + offset
            obj.y = (obj.y - ymin)/ (max - min)*scale + offset
        [xmin, ymin, xmax, ymax] = self.boxsize()
        #print [xmin, ymin, xmax, ymax]

    def boxsizeVerts(self):
        """
        Returns a list of verts denoting a box or triangle that contains
        verts on the xmin, ymin, xmax and ymax axis.
        Structure: list of verts 
        """

        large = kinds.default_float_kind.MAX
        xmin = large
        xmax = -large
        ymin = large
        ymax = -large
        for vertex in self.userVertices:
            if vertex.x < xmin:
                xmin = vertex.x
                xminVert = vertex
            if vertex.x > xmax:
                xmax = vertex.x
                xmaxVert = vertex

            if vertex.y < ymin:
                ymin = vertex.y
                yminVert = vertex
            if vertex.y > ymax:
                ymax = vertex.y
                ymaxVert = vertex
        verts, count = self.removeDuplicatedVertices([xminVert,
                                                      xmaxVert,
                                                      yminVert,
                                                      ymaxVert])

        return verts

    def boxsize(self):
        """
        Returns a list denoting a box that contains the entire
        structure of vertices
        Structure: [xmin, ymin, xmax, ymax] 
        """

        large = kinds.default_float_kind.MAX
        xmin = large
        xmax = -large
        ymin = large
        ymax = -large
        for vertex in self.userVertices:
            if vertex.x < xmin:
                xmin = vertex.x
            if vertex.x > xmax:
                xmax = vertex.x

            if vertex.y < ymin:
                ymin = vertex.y
            if vertex.y > ymax:
                ymax = vertex.y
        return [xmin, ymin, xmax, ymax]

    def maxMinVertAtt(self, iatt):
        """
        Returns a list denoting a box that contains the entire structure
        of vertices
        Structure: [xmin, ymin, xmax, ymax] 
        """

        large = kinds.default_float_kind.MAX
        min = large
        max = -large
        for vertex in self.userVertices:
            if len(vertex.attributes) > iatt:
                if vertex.attributes[iatt] < min:
                    min = vertex.attributes[iatt]
                if vertex.attributes[iatt] > max:
                    max = vertex.attributes[iatt]
        for vertex in self.meshVertices:
            if len(vertex.attributes) > iatt:
                if vertex.attributes[iatt] < min:
                    min = vertex.attributes[iatt]
                if vertex.attributes[iatt] > max:
                    max = vertex.attributes[iatt]
        return [min, max]

    def scaleoffset(self, WIDTH, HEIGHT):
        """
        Returns a list denoting the scale and offset terms that need to be
        applied when converting  mesh co-ordinates onto grid co-ordinates 
        Structure: [scale, xoffset, yoffset] 
        """
        OFFSET = 0.05*min([WIDTH, HEIGHT])
        [xmin, ymin, xmax, ymax] = self.boxsize()
        SCALE = min([0.9*WIDTH, 0.9*HEIGHT])/max([xmax-xmin, ymax-ymin])

        if SCALE*xmin < OFFSET:
            xoffset = abs(SCALE*xmin) + OFFSET
        if SCALE*xmax > WIDTH - OFFSET:
            xoffset = -(SCALE*xmax - WIDTH + OFFSET)
        if SCALE*ymin < OFFSET:
            b = abs(SCALE*ymin)+OFFSET
        if SCALE*ymax > HEIGHT-OFFSET:
            b = -(SCALE*ymax - HEIGHT + OFFSET)
        yoffset = HEIGHT - b
        return [SCALE, xoffset, yoffset]

    def exportASCIIobj(self, ofile):
        """
        export a file, ofile, with the format
         lines:  v <x> <y> <first attribute>
        f <vertex #>  <vertex #> <vertex #> (of the triangles)
        """
        fd = open(ofile, 'w')
        self.writeASCIIobj(fd)
        fd.close()

    def writeASCIIobj(self, fd):
        fd.write(" # Triangulation as an obj file\n")
        numVert = str(len(self.meshVertices))

        index1 = 1
        for vert in self.meshVertices:
            vert.index1 = index1
            index1 += 1

            fd.write("v "
                     + str(vert.x) + " "
                     + str(vert.y) + " "
                     + str(vert.attributes[0]) + "\n")

        for tri in self.meshTriangles:
            fd.write("f "
                     + str(tri.vertices[0].index1) + " "
                     + str(tri.vertices[1].index1) + " "
                     + str(tri.vertices[2].index1) + "\n")

    def exportASCIIsegmentoutlinefile(self, ofile):
        """Write the boundary user mesh info, eg
         vertices that are connected to segments,
         segments
        """

        verts = {}
        for seg in self.getUserSegments():
            verts[seg.vertices[0]] = seg.vertices[0]
            verts[seg.vertices[1]] = seg.vertices[1]
        meshDict = self.Mesh2IOOutlineDict(userVertices=list(verts.values()))
        export_mesh_file(ofile, meshDict)

        # exportASCIImeshfile   - this function is used
    def export_mesh_file(self, ofile):
        """
        export a file, ofile, with the format
        """

        dict = self.Mesh2IODict()
        export_mesh_file(ofile, dict)

    # FIXME(DSG-DSG):Break this into two functions.
    # One for the outline points.
    # One for the mesh points.
    # Note: this function is not in the gui
    def exportPointsFile(self, ofile):
        """
        export a points file, ofile.

        """

        mesh_dict = self.Mesh2IODict()
        #point_dict = {}
        # point_dict['attributelist'] = {} #this will need to be expanded..
        # if attributes are brought back in.
        #point_dict['geo_reference'] = self.geo_reference
        if len(mesh_dict['vertices']) == 0:
            #point_dict['pointlist'] = mesh_dict['points']
            geo = Geospatial_data(mesh_dict['points'],
                                  geo_reference=self.geo_reference)
        else:
            #point_dict['pointlist'] = mesh_dict['vertices']
            geo = Geospatial_data(mesh_dict['vertices'],
                                  geo_reference=self.geo_reference)

        geo.export_points_file(ofile, absolute=True)


    def import_ungenerate_file(self, ofile, tag=None, region_tag=None):
        """
        Imports an ungenerate file, from arcGIS into mesh.
        This file describes many polygons.

        ofile is the name of the ungenerated file.
        Tag is a string name to be taggged on each segment.

        region_tag is the tag applied to the polygon regions.
        if it is a string the one value will be assigned to all regions
        if it is a list the first value in the list will be applied to the first polygon etc.
        WARNING: size of list and number of polygons isn't checked 

        WARNING values are assumed to be absolute.
        geo-refs are not taken into account..
        """

        dict = load_ungenerate(ofile)
        default_tag = Segment.get_default_tag()
        if tag is not None:
            Segment.set_default_tag(str(tag))

        if region_tag is None:
            self.addVertsSegs(dict)
        else:
            if not isinstance(region_tag, list):
                region_tag = [region_tag]*len(dict['polygons'])
            for a_tag, polygon in zip(region_tag, dict['polygons']):
                segment_tags = {tag: list(range(len(polygon)))}
                self.add_region_from_polygon(polygon, segment_tags=segment_tags,
                                             region_tag=a_tag)

        Segment.set_default_tag(default_tag)

        # change the tag back to it's default


########### IO CONVERTERS ##################
        """
        The dict fromat for IO with .tsh files is;
        (the triangulation)
        vertices: [[x1,y1],[x2,y2],...] (lists of doubles)
        vertex_attributes: [[a11,a12,...],[a21,a22],...] (lists of doubles)
        vertex_attribute_titles:[A1Title, A2Title ...] (A list of strings)
        segments: [[v1,v2],[v3,v4],...] (lists of integers) 
        segment_tags : [tag,tag,...] list of strings
        triangles : [(v1,v2,v3), (v4,v5,v6),....] lists of points
        triangle tags: [s1,s2,...] A list of strings
        triangle neighbors: [[t1,t2,t3], [t4,t5,t6],..] lists of triangles
        
        (the outline)   
        points: [[x1,y1],[x2,y2],...] (lists of doubles)
        point_attributes: [[a11,a12,...],[a21,a22],...] (lists of doubles)
        outline_segments: [[point1,point2],[p3,p4],...] (lists of integers) 
        outline_segment_tags : [tag1,tag2,...] list of strings
        holes : [[x1,y1],...](List of doubles, one inside each hole region)
        regions : [ [x1,y1],...] (List of 4 doubles)
        region_tags : [tag1,tag2,...] (list of strings)
        region_max_areas: [ma1,ma2,...] (A list of doubles)
        {Convension: A -ve max area means no max area}
        
        """

    def Mesh2IODict(self):
        """
        Convert the triangulation and outline info of a mesh to a dictionary
        structure
        """
        dict = self.Mesh2IOTriangulationDict()
        dict_mesh = self.Mesh2IOOutlineDict()
        for element in list(dict_mesh.keys()):
            dict[element] = dict_mesh[element]

        # add the geo reference
        dict['geo_reference'] = self.geo_reference
        return dict

    def Mesh2IOTriangulationDict(self):
        """
        Convert the Mesh to a dictionary of lists describing the
        triangulation variables;

        Used to produce .tsh file
        """
        meshDict = {}
        if self.tri_mesh is not None:
            meshDict['triangles'] = self.tri_mesh.triangles
            meshDict['triangle_tags'] = self.tri_mesh.triangle_tags
            # print "mesh meshDict['triangle_tags']", meshDict['triangle_tags']
            meshDict['triangle_neighbors'] = self.tri_mesh.triangle_neighbors
            meshDict['vertices'] = self.tri_mesh.vertices
            meshDict['vertex_attributes'] = self.tri_mesh.vertex_attributes
            meshDict['vertex_attribute_titles'] = \
                self.tri_mesh.vertex_attribute_titles
            meshDict['segments'] = self.tri_mesh.segments
            meshDict['segment_tags'] = self.tri_mesh.segment_tags
        else:
            meshDict['triangles'] = []
            meshDict['triangle_tags'] = []
            meshDict['triangle_neighbors'] = []
            meshDict['vertices'] = []
            meshDict['vertex_attributes'] = []
            meshDict['vertex_attribute_titles'] = []
            meshDict['segments'] = []
            meshDict['segment_tags'] = []
        # print "mesh.Mesh2IOTriangulationDict*)*)"
        # print meshDict
        # print "mesh.Mesh2IOTriangulationDict*)*)"

        return meshDict

    def Mesh2IOOutlineDict(self, userVertices=None,
                           userSegments=None,
                           holes=None,
                           regions=None):
        """
        Convert the mesh outline to a dictionary of the lists needed for the
        triang module;

        Note, this adds an index attribute to the user Vertex objects.

        Used to produce .tsh file and output to triangle
        """

        if userVertices is None:
            userVertices = self.getUserVertices()
        if userSegments is None:
            userSegments = self.getUserSegments()
        if holes is None:
            holes = self.getHoles()
        if regions is None:
            regions = self.getRegions()

        meshDict = {}
        # print "userVertices",userVertices
        # print "userSegments",userSegments
        pointlist = []
        pointattributelist = []
        index = 0
        for vertex in userVertices:
            vertex.index = index
            pointlist.append([vertex.x, vertex.y])
            pointattributelist.append(vertex.attributes)

            index += 1
        meshDict['points'] = pointlist
        meshDict['point_attributes'] = pointattributelist

        segmentlist = []
        segmenttaglist = []
        for seg in userSegments:
            segmentlist.append([seg.vertices[0].index, seg.vertices[1].index])
            segmenttaglist.append(seg.tag)
        meshDict['outline_segments'] = segmentlist
        meshDict['outline_segment_tags'] = segmenttaglist

        holelist = []
        for hole in holes:
            holelist.append([hole.x, hole.y])
        meshDict['holes'] = holelist

        regionlist = []
        regiontaglist = []
        regionmaxarealist = []
        for region in regions:
            regionlist.append([region.x, region.y])
            regiontaglist.append(region.getTag())

            if (region.getMaxArea() != None):
                regionmaxarealist.append(region.getMaxArea())
            else:
                regionmaxarealist.append(NOMAXAREA)
        meshDict['regions'] = regionlist
        meshDict['region_tags'] = regiontaglist
        meshDict['region_max_areas'] = regionmaxarealist
        # print "*(*("
        # print meshDict
        # print meshDict['regionlist']
        # print "*(*("
        return meshDict

    def IOTriangulation2Mesh(self, genDict):
        """
        Set the mesh attributes given an tsh IO dictionary
        """
        # Clear the current generated mesh values
        self.tri_mesh = None

        self.tri_mesh = Rigid_triangulation(
            genDict['triangles'], genDict['segments'], genDict['vertices'], genDict['triangle_tags'], genDict[
                'triangle_neighbors'], genDict['segment_tags'], genDict['vertex_attributes'], genDict['vertex_attribute_titles']
        )
        self.attributeTitles = genDict['vertex_attribute_titles']
        self.maxVertexIndex = len(genDict['vertices'])
        # print "self.maxVertexIndex ", self.maxVertexIndex

    def IOOutline2Mesh(self, genDict):
        """
        Set the outline (user Mesh attributes) given a IO tsh dictionary

        mesh is an instance of a mesh object
        """
        # Clear the current user mesh values
        self.clearUserSegments()
        self.userVertices = []
        self.Holes = []
        self.Regions = []

        # print "mesh.IOOutline2Mesh@#@#@#"
        # print "genDict",genDict
        # print "@#@#@#"

        #index = 0
        for point in genDict['points']:
            v = Vertex(point[0], point[1])
            #v.index = index
            #index +=1
            self.userVertices.append(v)

        #index = 0
        for seg, tag in zip(genDict['outline_segments'],
                            genDict['outline_segment_tags']):

            segObject = Segment(self.userVertices[int(seg[0])],
                                self.userVertices[int(seg[1])], tag=tag)
            #segObject.index = index
            #index +=1
            self.userSegments.append(segObject)

# Remove the loading of attribute info.
# Have attribute info added using least_squares in pyvolution
#         index = 0
#         for att in genDict['point_attributes']:
#             if att is None:
#                 self.userVertices[index].setAttributes([])
#             else:
#                 self.userVertices[index].setAttributes(att)
#            index += 1

        #index = 0
        for point in genDict['holes']:
            h = Hole(point[0], point[1])
            #h.index = index
            #index +=1
            self.holes.append(h)

        #index = 0
        for reg, att, maxArea in zip(
                genDict['regions'],
                genDict['region_tags'],
                genDict['region_max_areas']):
            if maxArea > 0:  # maybe I should ref NOMAXAREA? Prob' not though
                Object = Region(reg[0],
                                reg[1],
                                tag=att,
                                maxArea=maxArea)
            else:
                Object = Region(reg[0],
                                reg[1],
                                tag=att)

            #Object.index = index
            #index +=1
            self.regions.append(Object)


def importMeshFromFile(ofile):
    """returns a mesh object, made from a points file or .tsh/.msh file
    Often raises IOError,RuntimeError
    """
    newmesh = None
    if (ofile[-4:] == ".pts" or ofile[-4:] == ".txt" or
            ofile[-4:] == ".csv"):
        geospatial = Geospatial_data(ofile)
        dict = {}
        dict['points'] = geospatial.get_data_points(absolute=False)
        dict['outline_segments'] = []
        dict['outline_segment_tags'] = []
        dict['regions'] = []
        dict['region_tags'] = []
        dict['region_max_areas'] = []
        dict['holes'] = []
        newmesh = Mesh(geo_reference=geospatial.geo_reference)
        newmesh.IOOutline2Mesh(dict)
        counter = newmesh.removeDuplicatedUserVertices()
        if (counter > 0):
            log.critical(
                "%i duplicate vertices removed from dataset" % counter)
    elif (ofile[-4:] == ".tsh" or ofile[-4:] == ".msh"):
        dict = import_mesh_file(ofile)
        # print "********"
        # print "zq mesh.dict",dict
        # print "********"

        newmesh = Mesh()
        newmesh.IOOutline2Mesh(dict)
        newmesh.IOTriangulation2Mesh(dict)
    else:
        raise RuntimeError

    if 'geo_reference' in dict and not dict['geo_reference'] is None:
        newmesh.geo_reference = dict['geo_reference']

    return newmesh


def loadPickle(currentName):
    fd = open(currentName)
    mesh = pickle.load(fd)
    fd.close()
    return mesh


def square_outline(side_length=1, up="top", left="left", right="right",
                   down="bottom", regions=False):

    a = Vertex(0, 0)
    b = Vertex(0, side_length)
    c = Vertex(side_length, 0)
    d = Vertex(side_length, side_length)

    s2 = Segment(b, d, tag=up)
    s3 = Segment(b, a, tag=left)
    s4 = Segment(d, c, tag=right)
    s5 = Segment(a, c, tag=down)

    if regions:
        e = Vertex(side_length/ 2, side_length/ 2)
        s6 = Segment(a, e, tag=down + left)
        s7 = Segment(b, e, tag=up + left)
        s8 = Segment(c, e, tag=down + right)
        s9 = Segment(d, e, tag=up + right)
        r1 = Region(side_length/ 2,
                    3.*side_length/ 4, tag=up)
        r2 = Region(1.*side_length/ 4,
                    side_length/ 2, tag=left)
        r3 = Region(3.*side_length/ 4,
                    side_length/ 2, tag=right)
        r4 = Region(side_length/ 2, 1.*side_length/4, tag=down)
        mesh = Mesh(userVertices=[a, b, c, d, e],
                    userSegments=[s2, s3, s4, s5, s6, s7, s8, s9],
                    regions=[r1, r2, r3, r4])
    else:
        mesh = Mesh(userVertices=[a, b, c, d],
                    userSegments=[s2, s3, s4, s5])

    return mesh


def region_strings2ints(region_list):
    """Given a list of (x_int,y_int,tag_string) lists it returns a list of
    (x_int,y_int,tag_int) and a list to convert the tag_int's back to
    the tag_strings  
    """
    # Make sure "" has an index of 0
    region_list.reverse()
    region_list.append((1.0, 2.0, ""))
    region_list.reverse()
    convertint2string = []
    for i in range(len(region_list)):
        convertint2string.append(region_list[i][2])
        if len(region_list[i]) == 4:  # there's an area value
            region_list[i] = (region_list[i][0],
                              region_list[i][1], i, region_list[i][3])
        elif len(region_list[i]) == 3:  # no area value
            region_list[i] = (region_list[i][0], region_list[i][1], i)
        else:
            log.critical("The region list has a bad size")
            # raise an error ..
            raise Exception

    # remove "" from the region_list
    region_list.pop(0)

    return [region_list, convertint2string]


def region_ints2strings(region_list, convertint2string):
    """Reverses the transformation of region_strings2ints
    """
    # print 'region_ints2strings region_list', region_list

    returned_region_list = []
    # may not need (not region_list[0] == [])
    # or region_list[0] == [0.0]
    if (region_list[0].size > 0):  # or region_list[0] == [0.0]:
        # print "in loop"
        for i in range(len(region_list)):
            temp = region_list[i]
            returned_region_list.append(convertint2string[int(temp[0])])
    return returned_region_list


def segment_ints2strings(intlist, convertint2string):
    """Reverses the transformation of segment_strings2ints """

    stringlist = []
    for x in intlist:
        stringlist.append(convertint2string[int(x)])
    return stringlist


def segment_strings2ints(stringlist, preset):
    """Given a list of strings return a list of 0 to n ints which represent
    the strings and a converting list of the strings, indexed by 0 to n ints.
    Also, input an initial converting list of the strings
    Note, the converting list starts off with
    ["internal boundary", "external boundary", "internal boundary"]
    example input and output 
    input ["a","b","a","c"], ["c"]
    output [[2, 1, 2, 0], ['c', 'b', 'a']]

    the first element in the converting list will be
    overwritten with "".
    ?This will become the third item in the converting list?

    # note, order the initial converting list is important,
     since the index = the int tag
    """
    nodups = unique(stringlist)
    # note, order is important, the index = the int tag
    #preset = ["internal boundary", "external boundary"]
    # Remove the preset tags from the list with no duplicates
    nodups = [x for x in nodups if x not in preset]

    try:
        nodups.remove("")  # this has to go to zero
    except ValueError:
        pass

    # Add the preset list at the beginning of no duplicates
    preset.reverse()
    nodups.extend(preset)
    nodups.reverse()

    convertstring2int = {}
    convertint2string = []
    index = 0
    for x in nodups:
        convertstring2int[x] = index
        convertint2string.append(x)
        index += 1
    convertstring2int[""] = 0

    intlist = []
    for x in stringlist:
        intlist.append(convertstring2int[x])
    return [intlist, convertint2string]


def unique(s):
    """Return a list of the elements in s, but without duplicates.

    For example, unique([1,2,3,1,2,3]) is some permutation of [1,2,3],
    unique("abcabc") some permutation of ["a", "b", "c"], and
    unique(([1, 2], [2, 3], [1, 2])) some permutation of
    [[2, 3], [1, 2]].

    For best speed, all sequence elements should be hashable.  Then
    unique() will usually work in linear time.

    If not possible, the sequence elements should enjoy a total
    ordering, and if list(s).sort() doesn't raise TypeError it's
    assumed that they do enjoy a total ordering.  Then unique() will
    usually work in O(N*log2(N)) time.

    If that's not possible either, the sequence elements must support
    equality-testing.  Then unique() will usually work in quadratic
    time.
    """

    n = len(s)
    if n == 0:
        return []

    # Try using a dict first, as that's the fastest and will usually
    # work.  If it doesn't work, it will usually fail quickly, so it
    # usually doesn't cost much to *try* it.  It requires that all the
    # sequence elements be hashable, and support equality comparison.
    u = {}
    try:
        for x in s:
            u[x] = 1
    except TypeError:
        del u  # move on to the next method
    else:
        return list(u.keys())

    # We can't hash all the elements.  Second fastest is to sort,
    # which brings the equal elements together; then duplicates are
    # easy to weed out in a single pass.
    # NOTE:  Python's list.sort() was designed to be efficient in the
    # presence of many duplicate elements.  This isn't true of all
    # sort functions in all languages or libraries, so this approach
    # is more effective in Python than it may be elsewhere.
    try:
        t = list(s)
        t.sort()
    except TypeError:
        del t  # move on to the next method
    else:
        assert n > 0
        last = t[0]
        lasti = i = 1
        while i < n:
            if t[i] != last:
                t[lasti] = last = t[i]
                lasti += 1
            i += 1
        return t[:lasti]

    # Brute force is all that's left.
    u = []
    for x in s:
        if x not in u:
            u.append(x)
    return u

# From https://docs.python.org/3/howto/sorting.html
# Used with cmp_xy
def cmp_to_key(mycmp):
    'Convert a cmp= function into a key= function'
    class K:
        def __init__(self, obj, *args):
            self.obj = obj
        def __lt__(self, other):
            return mycmp(self.obj, other.obj) < 0
        def __gt__(self, other):
            return mycmp(self.obj, other.obj) > 0
        def __eq__(self, other):
            return mycmp(self.obj, other.obj) == 0
        def __le__(self, other):
            return mycmp(self.obj, other.obj) <= 0
        def __ge__(self, other):
            return mycmp(self.obj, other.obj) >= 0
        def __ne__(self, other):
            return mycmp(self.obj, other.obj) != 0
    return K



# FIXME (DSG-DSG)
# To do-
# Create a clear interface. eg
# have the interface methods more at the top of this file and add comments
# for the interface functions/methods, use function_name (not functionName),

# Currently
# function_name methods assume absolute values.  Geo-refs can be passed in.
#

# instead of functionName
if __name__ == "__main__":
    pass<|MERGE_RESOLUTION|>--- conflicted
+++ resolved
@@ -13,15 +13,6 @@
    Geoscience Australia
 """
 
-<<<<<<< HEAD
-from builtins import zip
-from builtins import str
-from builtins import range
-
-from past.utils import old_div
-from builtins import object
-=======
->>>>>>> 7702b8bb
 import sys
 import math
 import re
@@ -1889,7 +1880,6 @@
 
         geo.export_points_file(ofile, absolute=True)
 
-
     def import_ungenerate_file(self, ofile, tag=None, region_tag=None):
         """
         Imports an ungenerate file, from arcGIS into mesh.
