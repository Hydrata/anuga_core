--- conflicted
+++ resolved
@@ -2114,10 +2114,6 @@
         for n in numbers:
             mode = 'a' + str(n)
             #print " mode += 'a' + str(n)", mode
-<<<<<<< HEAD
-            print("=====================")
-=======
->>>>>>> 70de02ed
             
             try:
                 mode = 'a' + '%20.20f' %n
