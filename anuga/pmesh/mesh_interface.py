--- conflicted
+++ resolved
@@ -2,13 +2,8 @@
 
 from builtins import str
 from builtins import range
-<<<<<<< HEAD
-from anuga.coordinate_transforms.geo_reference import Geo_reference,DEFAULT_ZONE
-from anuga.geometry.polygon import  point_in_polygon ,populate_polygon
-=======
 from anuga.coordinate_transforms.geo_reference import Geo_reference, DEFAULT_ZONE
 from anuga.geometry.polygon import point_in_polygon, populate_polygon
->>>>>>> 70de02ed
 from anuga.utilities.numerical_tools import ensure_numeric
 import numpy as num
 from anuga.geometry.polygon import inside_polygon
@@ -22,8 +17,6 @@
     from anuga.pmesh.mesh import Mesh
 except ImportError:
     from .mesh import Mesh
-<<<<<<< HEAD
-=======
 
 # Python 2.7 Hack
 try:
@@ -37,7 +30,6 @@
 
 class SegmentError(Exception):
     pass
->>>>>>> 70de02ed
 
 
 def create_mesh_from_regions(bounding_polygon,
@@ -152,11 +144,6 @@
                   compression=False)
     else:
         m = _create_mesh_from_regions(*args, **kwargs)
-<<<<<<< HEAD
-
-
-=======
->>>>>>> 70de02ed
 
     return m
 
@@ -278,10 +265,6 @@
             indices = inside_polygon(interior_polygon, bounding_polygon,
                                      closed=True, verbose=False)
 
-<<<<<<< HEAD
-
-=======
->>>>>>> 70de02ed
             if len(indices) != len(interior_polygon):
                 msg = 'Interior polygon %s is outside bounding polygon: %s'\
                       % (str(interior_polygon), str(bounding_polygon))
