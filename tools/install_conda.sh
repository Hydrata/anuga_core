--- conflicted
+++ resolved
@@ -17,21 +17,7 @@
 
 sudo apt-get update -q
 sudo apt-get install gfortran git
-<<<<<<< HEAD
-
-##########################################################
-# Setup various versions of MPI
-# if [[ "$ANUGA_PARALLEL" == "mpich2" ]]; then
-#     sudo apt-get -y install mpich2;
-# fi
-
-# if [[ "$ANUGA_PARALLEL" == "openmpi" ]]; then
-#     sudo apt-get install -y libopenmpi-dev openmpi-bin;
-# fi
-
-=======
 sudo apt-get install -y libopenmpi-dev openmpi-bin;
->>>>>>> 70de02ed
 
 ##########################################################
 
@@ -61,12 +47,7 @@
 
 # Configure the conda environment and put it in the path using the
 # provided versions
-<<<<<<< HEAD
-conda create -n anuga_env -c conda-forge --yes python=$PYTHON_VERSION pip numpy scipy cython netcdf4 nose matplotlib gdal dill mpi4py future
-
-=======
 conda create -n anuga_env -c conda-forge --yes python=$PYTHON_VERSION pip numpy scipy cython netcdf4 nose matplotlib gdal dill future
->>>>>>> 70de02ed
 
 source activate anuga_env
 pip install mpi4py 
