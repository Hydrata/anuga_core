#!/bin/bash
# This script is meant to be called by the "install" step defined in
# .travis.yml. See http://docs.travis-ci.com/ for more details.
# The behavior of the script is controlled by environment variabled defined
# in the .travis.yml in the top level folder of the project.

# License: 3-clause BSD


set -e


PYTHON_VERSION=${PYTHON_VERSION:-"2.7"}
ANUGA_BITS=${ANUGA_BITS:-"64"}
ANUGA_PARALLEL=${ANUGA_PARALLEL:-"openmpi"}


brew update

if [[ "$ANUGA_PARALLEL" == "mpich2" || "$ANUGA_PARALLEL" == "openmpi" ]]; then
    brew install openmpi
fi


# Install pymetis
git clone https://github.com/inducer/pymetis.git;
pushd pymetis;
python setup.py install;
popd;

# Install miniconda
wget https://repo.continuum.io/miniconda/Miniconda2-latest-MacOSX-x86_64.sh -O miniconda.sh ;

chmod +x miniconda.sh && ./miniconda.sh -b

export PATH=/Users/travis/miniconda2/bin:$PATH


conda update --yes conda

# Configure the conda environment and put it in the path using the
# provided versions

<<<<<<< HEAD
conda create -n anuga_env -c conda-forge --yes python=$PYTHON_VERSION pip numpy scipy netcdf4 \
    nose matplotlib gdal dill pymetis
=======
#conda create -n anuga_env -c conda-forge --yes python=$PYTHON_VERSION pip numpy scipy netcdf4 \
#    nose matplotlib gdal dill
    
conda create -n anuga_env --yes python=2.7.13 gdal=2.2.2 nose numpy scipy netcdf4 matplotlib dill
>>>>>>> dbbaa3ae

source activate anuga_env

# Install pypar if parallel set
if [[ "$ANUGA_PARALLEL" == "mpich2" || "$ANUGA_PARALLEL" == "openmpi" ]]; then
    git clone https://github.com/daleroberts/pypar.git;
    pushd pypar;
    python setup.py install;
    popd;
fi


# python 2.6 doesn't have argparse by default
if [[ "$PYTHON_VERSION" == "2.6" ]]; then conda install --yes argparse; fi

export GDAL_DATA=`gdal-config --datadir`;

# Useful for debugging any issues with conda
conda info -a


#########################################################
# Build and install anuga

python setup.py build
python setup.py install<|MERGE_RESOLUTION|>--- conflicted
+++ resolved
@@ -41,15 +41,10 @@
 # Configure the conda environment and put it in the path using the
 # provided versions
 
-<<<<<<< HEAD
-conda create -n anuga_env -c conda-forge --yes python=$PYTHON_VERSION pip numpy scipy netcdf4 \
-    nose matplotlib gdal dill pymetis
-=======
 #conda create -n anuga_env -c conda-forge --yes python=$PYTHON_VERSION pip numpy scipy netcdf4 \
 #    nose matplotlib gdal dill
-    
+
 conda create -n anuga_env --yes python=2.7.13 gdal=2.2.2 nose numpy scipy netcdf4 matplotlib dill
->>>>>>> dbbaa3ae
 
 source activate anuga_env
 
