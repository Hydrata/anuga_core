language: python
matrix:

   include:

       - os: osx
         language: generic
         sudo: false
         python: "2.7"
         env: PYTHON_VERSION="2.7"  ANUGA_PARALLEL="conda"  PYPAR_AVAILABLE="mpi4py" DISTRIB="conda_macos"

       - os: linux
         language: generic
         sudo: required
         python: "2.7"
         env: PYTHON_VERSION="2.7"  ANUGA_PARALLEL="conda"  PYPAR_AVAILABLE="mpi4py" DISTRIB="conda"

       - os: linux
<<<<<<< HEAD
         dist: trusty
         sudo: required
         python: "2.7_with_system_site_packages"
         env: PYTHON_VERSION="2.7"  ANUGA_PARALLEL="mpich"  PYPAR_AVAILABLE="mpi4py" DISTRIB="ubuntu"

       - os: linux
         dist: trusty
=======
         dist: xenial
>>>>>>> db47bc00
         sudo: required
         python: "2.7_with_system_site_packages"
         env: PYTHON_VERSION="2.7"  ANUGA_PARALLEL="false"  DISTRIB="ubuntu"

       - os: linux
         dist: xenial
         sudo: required
         python: "2.7_with_system_site_packages"
         env: PYTHON_VERSION="2.7"  ANUGA_PARALLEL="openmpi"  PYPAR_AVAILABLE="mpi4py" DISTRIB="ubuntu"

install:
    - if [[ "$DISTRIB" == "conda_macos" ]]; then source tools/install_conda_macos.sh; fi
    - if [[ "$DISTRIB" == "conda" ]]; then source tools/install_conda.sh; fi
    - if [[ "$DISTRIB" == "ubuntu" ]]; then source tools/install_ubuntu.sh; fi
    - if [[ "$COVERAGE" == "--coverage" ]]; then pip install coverage coveralls; fi


script:
    - python runtests.py $COVERAGE
    - if [[ "$COVERAGE" == "--coverage" ]]; then cp build/test/.coverage .; fi

after_success:
    - if [[ "$COVERAGE" == "--coverage" ]]; then coveralls || echo "failed"; fi<|MERGE_RESOLUTION|>--- conflicted
+++ resolved
@@ -16,17 +16,7 @@
          env: PYTHON_VERSION="2.7"  ANUGA_PARALLEL="conda"  PYPAR_AVAILABLE="mpi4py" DISTRIB="conda"
 
        - os: linux
-<<<<<<< HEAD
-         dist: trusty
-         sudo: required
-         python: "2.7_with_system_site_packages"
-         env: PYTHON_VERSION="2.7"  ANUGA_PARALLEL="mpich"  PYPAR_AVAILABLE="mpi4py" DISTRIB="ubuntu"
-
-       - os: linux
-         dist: trusty
-=======
          dist: xenial
->>>>>>> db47bc00
          sudo: required
          python: "2.7_with_system_site_packages"
          env: PYTHON_VERSION="2.7"  ANUGA_PARALLEL="false"  DISTRIB="ubuntu"
