# ANUGA Community TechLauncher Project

## Table of Contents

1. [Overview](#overview)
2. [Team](#team)
3. [Stakeholders](#stakeholders)
4. [Documentation](#documentation)
5. [Timeline](#timeline)
6. [Risks](#risks)
7. [Tools and Client Requirements](#tools-and-client-requirements)
8. [Technical Constraints](#technical-constraints)

## Overview

The existing ANUGA Hydro software has been used to model floods for more than a decade, with excellent results. But for smaller floods, it has a tendency to over estimate the flood area, due to being unable to model underground drainage systems.

This project will extend the ANUGA Hydro software, which is capable of hydrodynamic modelling, by coupling with the US EPA's Storm Water Management Model (SWMM), thus adding to it the ability to model the effects of underground drainage systems. 

## Team

|  Name          | UID    | Principal Role | Secondary Role |
|:--------------:|:------:|:---------------|:---------------|
| Zhixian (Rachel) Wu | u5807060 | SWMM developer<br>Team leader<br>Minutes taker<br>Landing page maintainer | Documentation (grammar) reviewer<br>Code reviewer (ANUGA)<br>Client manager |
| Xingnan Pan | u6744662 | ANUGA developer<br>Project Manager | Test developer<br>Code reviewer (SWMM) |
| Chen Huang | u6735118 | SWMM developer<br>Documention author<br>Minutes taker | Code reviewer (ANUGA)<br>Quality manager<br>Fallback project manager |
| Lixin Hou | u6456457 | ANUGA developer<br>Documantation author | Client Manager |
| Mingda Zheng | u6686733 | ANUGA developer<br>Quality manager | Code reviewer (SWMM)<br>Test developer|
| Yijie Liu | u6890141 | ANUGA developer<br>Quality manager<br>Documentation author | Test developer<br> |
| Zijun Zhang | u6904534 | SWMM developer<br>Documantation author | Code reviewer (ANUGA) |

## Stakeholders
* **The sponsors:**
   * Professor Stephen Roberts, ANU
   * Dr Ole Nielsen, Geoscience Australia
* **The user representatives (flood modellers):**
   * Rudy Van Drie, Balance Research and Development
   * Dr Petar Milevski, Civil Engineer Urban Drainage, Wollongong City Council

## Documentation

### Sprint Stories

> [Trello](https://trello.com/b/Z45C7crP/agile-sprint-board)

### Communication

> [Slack](https://anu-flood-modelling.slack.com)

### Meeting Minutes

Sprint 1 (start of semester - 19/08/2020)

> [2020-08-04 Team Meeting](https://docs.google.com/document/d/1SW3PUsRs-9bc1CYlVkW6fHQLiOQ0cm0w_jzSKu37Gpw/edit?usp=sharing)
> [2020-08-06 Client Meeting](https://docs.google.com/document/d/1J_kqxAhOHSAh3xWV8enVu0XkZSba1jQchf01azwkgvg/edit?usp=sharing)
> [2020-08-06 Team Meeting](https://docs.google.com/document/d/1J_kqxAhOHSAh3xWV8enVu0XkZSba1jQchf01azwkgvg/edit?usp=sharing)
> [2020-08-11 Team Meeting](https://docs.google.com/document/d/1Y9Rpm179KeMyxmN4nzFfLMplG6DxY44MxcMesnc1g28/edit?usp=sharing)

### Decisions

> [Log for Small Decisions](https://docs.google.com/spreadsheets/d/1uPZlRMNaRBlZnUdfNPVQ4e_S48npiRRkqP9GHJUyXS4/edit?usp=sharing)
> [Template for Large Decisions](https://docs.google.com/document/d/11qM3a2_Abr2oGtYLgIPA4QjgSELj9RFD4IboVFuBqEg/edit?usp=sharing)
> [2020-08-05 Continuous Integration Tool Selection](https://docs.google.com/document/d/1xt46NBabq5xelkVywf4NLt9Su33GicAFldKurt747fs/edit?usp=sharing)

## Timeline

We are doing two-week sprints, with client meetings to close each sprint on Wednesday 5:00PM Canberra time, and team meetings for sprint retrospectives and sprint planning on Wednesday 7:00PM Canberra time.

The first sprint will be a bit longer, so that the rest of the sprints will end just before the Week 6 and Week 10 audits. This means the first sprint will end Wednesday of Week 4.

* **2020-s2-timeline**
<img src="https://github.com/rachelwu21/anuga_core/blob/master/20-s2%20timeline.jpg" alt="20-s2-TL" align=center />

* **2021-s1-timeline (TBC)**

## Risks

|Risk ID|Risk points|Mitigation measures|
|:-----:|:---------:|:-----------------:|
|1|The time difference might be a cooperation barrier as the team consists of overseas and native members|Most overseas members are living in China, which merely has 2 hours lag with the Australian Eastern Standard Time. The remaining member lives in Perth, which is in the same timezone as China. Therefore, the team or client meeting can be set at afternoon to mitigate the impact.|
|2|It may take a long time for team members to learn the complex models in the project.|The team is able to split each stage task into some small tasks which will be allocated to a small group of members (i.e. 1~3 members). Each small tasks will be learnt and conducted simultaneously. The members can then write short sprint reports to document and report their progress and discoveries to the other members.|
|3|Team members may have some emergencies during the project, such as sick, exam, which may interrupt the project progress.|We will never have any task that is only performed by one team member. Either the task will be performed by a small group, or if it is too small one team member will be assigned as the secondary person responsible for reviewing the code and taking over if the member principally responsible has an emergency situation.|

## Tools and Client Requirements

* The project should be developed in Github
   * Each member is able to test in a branch
   * Using pull request to get the task review from others
   * Only tested and review code should be merged into the `main` branch
* The project is mainly developed on Ubuntu 20.04
   * This means that team members will need to install a virtual machine or dual boot. All members have already done so.
* Setup Continuous Integration (CI) tools to test on three platforms (Windows, MacOS and Ubuntu) automatically.
   * This was a Sprint 1 task for two members of the team. They have already set up Appveyor and TravisCI to handle this.
* Software standards
   * The Python code should follow the [PEP8](https://www.python.org/dev/peps/pep-0008/) standard apart from agreed exceptions.
   * All code, apart from the most trivial, should have corresponding unit tests.
   * Model behaviour should be tested end to end with real data.
   * Tests should be integrated with a CI server.
* The standard official version of SWMM from the US EPA website is only available for Windows, so we will use another open-source project called PySWMM by Open Water Analytics.

## Technical Constraints

<<<<<<< HEAD
The end modelling software must be a coupling between ANUGA and SWMM. There are no other open-source options for this type of software. And even if there were, the team was commissioned by the clients to improve the existing ANUGA Hydro software in a specific way. 
=======
The biggest technical constraint is having to work with ANUGA and SWMM. We are constrained to coupling these two pieces of software, there are no other open-source options for this type of software. And even if there were, the team was commissioned by the clients to improve the existing ANUGA Hydro software in a specific way. 

## Build Status
[![Build Status](https://travis-ci.com/20-S2-2-C-Flood-Modelling/anuga_core.svg?branch=master)](https://travis-ci.com/20-S2-2-C-Flood-Modelling/anuga_core)
>>>>>>> 1b2ebdac
<|MERGE_RESOLUTION|>--- conflicted
+++ resolved
@@ -100,11 +100,7 @@
 
 ## Technical Constraints
 
-<<<<<<< HEAD
 The end modelling software must be a coupling between ANUGA and SWMM. There are no other open-source options for this type of software. And even if there were, the team was commissioned by the clients to improve the existing ANUGA Hydro software in a specific way. 
-=======
-The biggest technical constraint is having to work with ANUGA and SWMM. We are constrained to coupling these two pieces of software, there are no other open-source options for this type of software. And even if there were, the team was commissioned by the clients to improve the existing ANUGA Hydro software in a specific way. 
 
 ## Build Status
 [![Build Status](https://travis-ci.com/20-S2-2-C-Flood-Modelling/anuga_core.svg?branch=master)](https://travis-ci.com/20-S2-2-C-Flood-Modelling/anuga_core)
->>>>>>> 1b2ebdac
