
.. image:: https://app.travis-ci.com/anuga-community/anuga_core.svg?branch=main
    :target: https://app.travis-ci.com/anuga-community/anuga_core
    :alt: travis ci status
   
.. image:: https://ci.appveyor.com/api/projects/status/x5airjv7eq2u805w/branch/main?svg=true
    :target: https://ci.appveyor.com/project/stoiver/anuga-core-nwgr0
    :alt: appveyor status

.. image:: https://img.shields.io/pypi/v/anuga.svg
    :target: https://pypi.python.org/pypi/anuga/
    :alt: Latest Version


=====
ANUGA
=====

.. contents::

What is ANUGA?
--------------

ANUGA (pronounced "AHnooGAH") is open-source software for the simulation of
the shallow water equation, in particular it can be used to model tsunamis
and floods.

ANUGA is a python 3 package with some C and Cython extensions (and an optional
fortran extension). 

ANUGA is developed at Geoscience Australia, Mathematical Sciences Institute at the
Australian National University and volunteers. 

<<<<<<< HEAD
Althought ANUGA was created in a collaboration by Geoscience Australia and Mathematical Sciences Institute at the
Australian National University, it is now developed and maintained by a community of volunteers.

Copyright Commonwealth of Australia (Geoscience Australia) and Australian National University 2004-
=======
Copyright Commonwealth of Australia (Geoscience Australia) and Australian National University 2004-


Where can I get ANUGA?
----------------------

ANUGA is available from either https://github.com/anuga-community/anuga_core or https://github.com/GeoscienceAustralia/anuga_core.

The Python 3.x version is the default and available in the main branches of both repositories. 

If you rely on the deprecated Python 2.7 version, it is available in branches named anuga_py2.

The python 3 version of ANUGA will continue to be developed and the most up-to-date versions will be available from the `anuga-community <https://github.com/anuga-community/anuga_core>`_ repository. 

>>>>>>> 372e21a5


Installation
------------

For installation instructions, see
`INSTALL.rst <https://github.com/anuga-community/anuga_core/blob/main/INSTALL.rst>`_


Documentation and Help
----------------------

ANUGA documentation is available in the doc folder. In particular the
`user_manual <https://github.com/anuga-community/anuga_core/raw/main/doc/anuga_user_manual.pdf>`_

Also helpful information is available online at

    http://anuga.anu.edu.au

A collection of online jupyter notebooks which can run under google's colab environment can be found at:

    https://github.com/anuga-community/anuga-clinic

Mailing Lists
-------------

You can subscribe to our mailing via:

    https://lists.sourceforge.net/lists/listinfo/anuga-user

and send questions using the address

    anuga-user@lists.sourceforge.net


Web sites
---------

* http://anuga.anu.edu.au: Collection of information, talks and papers about ANUGA.
* https://en.wikipedia.org/wiki/ANUGA_Hydro: The Wikipedia site for ANUGA. 
* https://github.com/anuga-community/anuga_core: The active GitHub repository for ANUGA.
* https://github.com/GeoscienceAustralia/anuga_core: Mirror GitHub repository for ANUGA. 
* https://github.com/anuga-community/anuga-viewer: Viewer for animating the ANUGA sww output files.  



Latest source code
------------------

The latest development version of ANUGA's sources are is available at:

    https://github.com/anuga-community/anuga_core

They can be downloaded as a zip file or using the Git client as follows

    `git clone https://github.com/anuga-community/anuga_core` (for read only)
    
    `git clone git@github.com:anuga-community/anuga_core.git` (to contribute)

For the latter option see e.g. https://help.github.com/articles/adding-a-new-ssh-key-to-your-github-account/ for instructions on how to authenticate using ssh keys.

Bug reports
-----------

To search for bugs or report them, please use the ANUGA's Bug Tracker at:

    https://github.com/anuga-community/anuga_core/issues


Developer information
---------------------

If you would like to take part in ANUGA development, take a look
at `CONTRIBUTING.rst <https://github.com/anuga-community/anuga_core/blob/main/CONTRIBUTING.rst>`_.


License information
-------------------

See the file `LICENSE.txt <https://github.com/anuga-community/anuga_core/blob/main/LICENCE.txt>`_
for information on the history of this software, terms & conditions for usage,
and a DISCLAIMER OF ALL WARRANTIES.

Contacts
--------
At the Australian National University:

**Stephen Roberts**
*Lead Developer*
<stephen.roberts@anu.edu.au>

At Geoscience Australia:
**Gareth Davies**
*Developer*
<gareth.davies@ga.gov.au>

ANUGA Community:
**Ole Nielsen**
*Architect and Developer*
<ole.moller.nielsen@gmail.com><|MERGE_RESOLUTION|>--- conflicted
+++ resolved
@@ -31,13 +31,10 @@
 ANUGA is developed at Geoscience Australia, Mathematical Sciences Institute at the
 Australian National University and volunteers. 
 
-<<<<<<< HEAD
 Althought ANUGA was created in a collaboration by Geoscience Australia and Mathematical Sciences Institute at the
 Australian National University, it is now developed and maintained by a community of volunteers.
 
-Copyright Commonwealth of Australia (Geoscience Australia) and Australian National University 2004-
-=======
-Copyright Commonwealth of Australia (Geoscience Australia) and Australian National University 2004-
+Copyright Commonwealth of Australia (Geoscience Australia) and Australian National University 2004-Now
 
 
 Where can I get ANUGA?
@@ -51,7 +48,6 @@
 
 The python 3 version of ANUGA will continue to be developed and the most up-to-date versions will be available from the `anuga-community <https://github.com/anuga-community/anuga_core>`_ repository. 
 
->>>>>>> 372e21a5
 
 
 Installation
